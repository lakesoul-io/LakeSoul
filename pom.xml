--- conflicted
+++ resolved
@@ -2,13 +2,8 @@
          xsi:schemaLocation="http://maven.apache.org/POM/4.0.0 http://maven.apache.org/maven-v4_0_0.xsd">
     <modelVersion>4.0.0</modelVersion>
     <groupId>com.dmetasoul</groupId>
-<<<<<<< HEAD
-    <artifactId>lakesoul</artifactId>
-    <version>2.0.1-spark-3.1.2</version>
-=======
     <artifactId>lakesoul-parent</artifactId>
     <version>2.1.0-SNAPSHOT</version>
->>>>>>> f73089ac
     <inceptionYear>2022</inceptionYear>
     <modules>
         <module>lakesoul-common</module>

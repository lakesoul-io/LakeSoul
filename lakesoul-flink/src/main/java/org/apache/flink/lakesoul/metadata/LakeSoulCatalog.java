// SPDX-FileCopyrightText: 2023 LakeSoul Contributors
//
// SPDX-License-Identifier: Apache-2.0

package org.apache.flink.lakesoul.metadata;

import com.alibaba.fastjson.JSON;
import com.alibaba.fastjson.JSONObject;
import com.dmetasoul.lakesoul.meta.DBManager;
import com.dmetasoul.lakesoul.meta.DBUtil;
import com.dmetasoul.lakesoul.meta.entity.Namespace;
import com.dmetasoul.lakesoul.meta.entity.PartitionInfo;
import com.dmetasoul.lakesoul.meta.entity.TableInfo;
import org.apache.flink.core.fs.FileSystem;
import org.apache.flink.core.fs.Path;
import org.apache.flink.lakesoul.table.LakeSoulDynamicTableFactory;
import org.apache.flink.lakesoul.tool.FlinkUtil;
import org.apache.flink.table.api.TableSchema;
import org.apache.flink.table.api.constraints.UniqueConstraint;
import org.apache.flink.table.catalog.*;
import org.apache.flink.table.catalog.exceptions.*;
import org.apache.flink.table.catalog.stats.CatalogColumnStatistics;
import org.apache.flink.table.catalog.stats.CatalogTableStatistics;
import org.apache.flink.table.expressions.CallExpression;
import org.apache.flink.table.expressions.Expression;
import org.apache.flink.table.factories.Factory;

import java.io.IOException;
import java.util.*;

import static com.dmetasoul.lakesoul.meta.DBConfig.LAKESOUL_HASH_PARTITION_SPLITTER;
import static com.dmetasoul.lakesoul.meta.DBConfig.LAKESOUL_PARTITION_SPLITTER_OF_RANGE_AND_HASH;
import static org.apache.flink.lakesoul.tool.LakeSoulSinkOptions.*;
import static org.apache.flink.util.Preconditions.checkNotNull;

public class LakeSoulCatalog implements Catalog {

    public static final String CATALOG_NAME = "lakesoul";
    public static final String TABLE_ID_PREFIX = "table_";
    private static final String TABLE_PATH = "path";
    private final DBManager dbManager;


    public LakeSoulCatalog() {
        dbManager = new DBManager();
        createDatabase("default", new LakesoulCatalogDatabase(), true);
    }

    @Override
    public void open() throws CatalogException {

    }

    @Override
    public void close() throws CatalogException {

    }

    @Override
    public Optional<Factory> getFactory() {
        return Optional.of(new LakeSoulDynamicTableFactory());
    }

    @Override
    public String getDefaultDatabase() throws CatalogException {
        return "default";
    }

    @Override
    public List<String> listDatabases() throws CatalogException {
        return dbManager.listNamespaces();
    }

    @Override
    public CatalogDatabase getDatabase(String databaseName) throws DatabaseNotExistException, CatalogException {

        Namespace namespaceEntity = dbManager.getNamespaceByNamespace(databaseName);
        if (namespaceEntity == null) {
            throw new DatabaseNotExistException(CATALOG_NAME, databaseName);
        } else {

            Map<String, String> properties = DBUtil.jsonToStringMap(JSON.parseObject(namespaceEntity.getProperties()));

            return new LakesoulCatalogDatabase(properties, namespaceEntity.getComment());
        }
    }

    @Override
    public boolean databaseExists(String databaseName) throws CatalogException {
        Namespace namespaceEntity = dbManager.getNamespaceByNamespace(databaseName);
        return namespaceEntity != null;
    }

    @Override
    public void createDatabase(String databaseName, CatalogDatabase catalogDatabase, boolean ignoreIfExists)
            throws CatalogException {
        if (databaseExists(databaseName)) {
            if (ignoreIfExists) {
                return;
            }
            throw new CatalogException(String.format("database %s already exists", databaseName));
        }
        try {
            dbManager.createNewNamespace(databaseName, DBUtil.stringMapToJson(catalogDatabase.getProperties()).toJSONString(),
                    catalogDatabase.getComment());
        } catch (RuntimeException e) {
            e.printStackTrace();
            throw e;
        }

    }

    @Override
    public void dropDatabase(String databaseName, boolean ignoreIfNotExists, boolean cascade) throws
            DatabaseNotExistException, DatabaseNotEmptyException, CatalogException {
        if (!databaseExists(databaseName)) {
            if (!ignoreIfNotExists) {
                throw new DatabaseNotExistException(CATALOG_NAME, databaseName);
            } else {
                return;
            }
        }
        List<String> tables = listTables(databaseName);
        if (!tables.isEmpty()) {
            if (cascade) {
                for (String table: tables) {
                    try {
                        dropTable(new ObjectPath(databaseName, table), true);
                    } catch (TableNotExistException e) {
                        throw new CatalogException(e.getMessage(), e.getCause());
                    }
                }
            } else {
                throw new DatabaseNotEmptyException(CATALOG_NAME, databaseName);
            }
        }
        dbManager.deleteNamespace(databaseName);
    }

    @Override
    public void alterDatabase(String databaseName, CatalogDatabase catalogDatabase, boolean ignoreIfNotExists)
            throws DatabaseNotExistException, CatalogException {
        if (!databaseExists(databaseName)) {
            if (!ignoreIfNotExists) {
                throw new DatabaseNotExistException(CATALOG_NAME, databaseName);
            } else {
                return;
            }
        }
        dbManager.updateNamespaceProperties(databaseName, DBUtil.stringMapToJson(catalogDatabase.getProperties()).toJSONString());
    }

    @Override
    public List<String> listTables(String databaseName) throws CatalogException {
        List<TableInfo> tifs = dbManager.getTableInfosByNamespace(databaseName);
        List<String> tableNames = new ArrayList<>(100);
        for (TableInfo item : tifs) {
            if (FlinkUtil.isTable(item)) {
                tableNames.add(item.getTableName());
            }
        }
        return tableNames;
    }

    @Override
    public List<String> listViews(String databaseName) throws CatalogException {
        List<TableInfo> tifs = dbManager.getTableInfosByNamespace(databaseName);
        List<String> tableNames = new ArrayList<>(100);
        for (TableInfo item : tifs) {
            if (FlinkUtil.isView(item)) {
                tableNames.add(item.getTableName());
            }
        }
        return tableNames;
    }

    @Override
    public CatalogBaseTable getTable(ObjectPath tablePath) throws TableNotExistException, CatalogException {
        if (!tableExists(tablePath)) {
            throw new TableNotExistException(CATALOG_NAME, tablePath);
        }
        TableInfo tableInfo =
                dbManager.getTableInfoByNameAndNamespace(tablePath.getObjectName(), tablePath.getDatabaseName());
        return FlinkUtil.toFlinkCatalog(tableInfo);
    }

    @Override
    public boolean tableExists(ObjectPath tablePath) throws CatalogException {
        checkNotNull(tablePath);
        TableInfo tableInfo =
                dbManager.getTableInfoByNameAndNamespace(tablePath.getObjectName(), tablePath.getDatabaseName());

        return null != tableInfo;
    }

    @Override
    public void dropTable(ObjectPath tablePath, boolean ignoreIfNotExists)
            throws TableNotExistException, CatalogException {
        checkNotNull(tablePath);
        String tableName = tablePath.getObjectName();
        TableInfo tableInfo =
                dbManager.getTableInfoByNameAndNamespace(tablePath.getObjectName(), tablePath.getDatabaseName());
        if (tableInfo != null) {
            String tableId = tableInfo.getTableId();
            dbManager.deleteTableInfo(tableInfo.getTablePath(), tableId, tablePath.getDatabaseName());
            dbManager.deleteShortTableName(tableInfo.getTableName(), tableName, tablePath.getDatabaseName());
            dbManager.deleteDataCommitInfo(tableId);
            dbManager.deletePartitionInfoByTableId(tableId);
            if(!FlinkUtil.isView(tableInfo)){
                Path path = new Path(tableInfo.getTablePath());
                try {
                    path.getFileSystem().delete(path, true);
                } catch (IOException e) {
                    throw new RuntimeException(e);
                }
            }

        } else {
            if (ignoreIfNotExists) {
                return;
            }
            throw new TableNotExistException(CATALOG_NAME, tablePath);
        }
    }

    @Override
    public void renameTable(ObjectPath tablePath, String s, boolean b) throws CatalogException {
        throw new CatalogException("Rename LakeSoul table is not supported for now");
    }

    @Override
    public void createTable(ObjectPath tablePath, CatalogBaseTable table, boolean ignoreIfExists)
            throws TableAlreadyExistException, DatabaseNotExistException, CatalogException {
        checkNotNull(tablePath);
        checkNotNull(table);
        TableSchema schema = table.getSchema();
        Optional<UniqueConstraint> primaryKeyColumns = schema.getPrimaryKey();
        if (!databaseExists(tablePath.getDatabaseName())) {
            throw new DatabaseNotExistException(CATALOG_NAME, tablePath.getDatabaseName());
        }
        if (tableExists(tablePath)) {
            if (!ignoreIfExists) {
                throw new TableAlreadyExistException(CATALOG_NAME, tablePath);
            } else return;
        }
        String primaryKeys = primaryKeyColumns.map(
                        uniqueConstraint -> String.join(LAKESOUL_HASH_PARTITION_SPLITTER,
                                uniqueConstraint.getColumns()))
                .orElse("");
        Map<String, String> tableOptions = table.getOptions();

        // adding cdc options
        if (!"".equals(primaryKeys)) {
            tableOptions.put(HASH_PARTITIONS, primaryKeys);
        }
        Optional<String> cdcColumn;
        if ("true".equals(tableOptions.get(USE_CDC.key()))) {
            if (primaryKeys.isEmpty()) {
                throw new CatalogException("CDC table must have primary key(s)");
            }
            cdcColumn = Optional.of(tableOptions.getOrDefault(CDC_CHANGE_COLUMN, CDC_CHANGE_COLUMN_DEFAULT));
            tableOptions.put(CDC_CHANGE_COLUMN, cdcColumn.get());
        } else {
            cdcColumn = Optional.empty();
        }
        // adding hash bucket options
        if (!primaryKeys.isEmpty()) {
            if (Integer.parseInt(tableOptions.getOrDefault(HASH_BUCKET_NUM.key(), "-1")) <= 0) {
                throw new CatalogException(
                        "Valid integer value for hashBucketNum property must be set for table with primary key");
            }
        }
        String tableId = TABLE_ID_PREFIX + UUID.randomUUID();
        String qualifiedPath = "";
        String sparkSchema = FlinkUtil.toSparkSchema(schema, cdcColumn).json();
        List<String> partitionKeys = Collections.emptyList();
        if (table instanceof ResolvedCatalogTable) {
            partitionKeys = ((ResolvedCatalogTable) table).getPartitionKeys();
            String path = tableOptions.get(TABLE_PATH);
            try {
                FileSystem fileSystem = new Path(path).getFileSystem();
                qualifiedPath = new Path(path).makeQualified(fileSystem).toString();
            } catch (IOException e) {
                e.printStackTrace();
            }
        }
        if (table instanceof ResolvedCatalogView) {
            tableOptions.put(LAKESOUL_VIEW.key(), "true");
            tableOptions.put(LAKESOUL_VIEW_TYPE.key(),LAKESOUL_VIEW_TYPE.defaultValue());
            tableOptions.put(VIEW_ORIGINAL_QUERY,((ResolvedCatalogView) table).getOriginalQuery());
            tableOptions.put(VIEW_EXPANDED_QUERY,((ResolvedCatalogView) table).getExpandedQuery());
        }
        String json = JSON.toJSONString(tableOptions);
        JSONObject properties = JSON.parseObject(json);
        String tableName = tablePath.getObjectName();
<<<<<<< HEAD
=======
        String path = tableOptions.get(TABLE_PATH);
        String qualifiedPath = "";

        // make qualified path and create directories
        try {
            FileSystem fileSystem = new Path(path).getFileSystem();
            Path qp = new Path(path).makeQualified(fileSystem);
            FlinkUtil.createAndSetTableDirPermission(qp);
            qualifiedPath = qp.toString();
        } catch (IOException e) {
            throw new CatalogException(e.getMessage(), e.getCause());
        }

        String tableId = TABLE_ID_PREFIX + UUID.randomUUID();

        String sparkSchema = FlinkUtil.toSparkSchema(schema, cdcColumn).json();
>>>>>>> 53d08761
        dbManager.createNewTable(tableId, tablePath.getDatabaseName(), tableName, qualifiedPath, sparkSchema,
                properties, DBUtil.formatTableInfoPartitionsField(primaryKeys, partitionKeys));
    }

    @Override
    public void alterTable(ObjectPath tablePath, CatalogBaseTable catalogBaseTable, boolean b) throws CatalogException {
        throw new CatalogException("Alter lakesoul table not supported now");
    }

    @Override
    public List<CatalogPartitionSpec> listPartitions(ObjectPath tablePath) throws CatalogException {
        checkNotNull(tablePath);
        if (!tableExists(tablePath)) {
            throw new CatalogException("table path not exist");
        }

        return listPartitions(tablePath, null);
    }

    @Override
    public List<CatalogPartitionSpec> listPartitions(ObjectPath tablePath, CatalogPartitionSpec catalogPartitionSpec)
            throws CatalogException {
        if (!tableExists(tablePath)) {
            throw new CatalogException("table path not exist");
        }
        TableInfo tableInfo =
                dbManager.getTableInfoByNameAndNamespace(tablePath.getObjectName(), tablePath.getDatabaseName());
        List<PartitionInfo> allPartitionInfo = dbManager.getAllPartitionInfo(tableInfo.getTableId());
        HashSet<String> partitions = new HashSet<>(100);
        for (PartitionInfo pif : allPartitionInfo) {
            partitions.add(pif.getPartitionDesc());
        }
        ArrayList<CatalogPartitionSpec> al = new ArrayList<>(100);
        for (String item : partitions) {
            if (null == item || "".equals(item)) {
                throw new CatalogException("partition not exist");
            } else {
                al.add(new CatalogPartitionSpec(DBUtil.parsePartitionDesc(item)));
            }
        }
        return al;
    }

    @Override
    public List<CatalogPartitionSpec> listPartitionsByFilter(ObjectPath tablePath, List<Expression> list)
            throws CatalogException {
        // TODO: optimize this when filter is an exact match of one partition
        List<CatalogPartitionSpec> partitions = listPartitions(tablePath);
        List<CatalogPartitionSpec> catalogPartitionSpecs = new ArrayList<>();
        for (Expression exp : list) {
            if (exp instanceof CallExpression) {
                if (!"equals".equalsIgnoreCase(
                        ((CallExpression) exp).getFunctionIdentifier().get().getSimpleName().get())) {
                    throw new CatalogException("just support equal;such as range=val and range=val2");
                }
            }
        }
        for (CatalogPartitionSpec cps : partitions) {
            boolean allAnd = true;
            for (Expression exp : list) {
                String key = exp.getChildren().get(0).toString();
                String value = convertFieldType(exp.getChildren().get(1).toString());
                if (cps.getPartitionSpec().containsKey(key) && cps.getPartitionSpec().get(key).equals(value)) {
                    continue;
                } else {
                    allAnd = false;
                    break;
                }
            }
            if (allAnd) {
                catalogPartitionSpecs.add(cps);
            }
        }
        return catalogPartitionSpecs;

    }

    private String convertFieldType(String field) {
        if (field.startsWith("'")) {
            return field.substring(1, field.length() - 1);
        } else {
            return field;
        }
    }

    @Override
    public CatalogPartition getPartition(ObjectPath tablePath, CatalogPartitionSpec catalogPartitionSpec)
            throws PartitionNotExistException, CatalogException {
        throw new CatalogException("not supported");
    }

    @Override
    public boolean partitionExists(ObjectPath tablePath, CatalogPartitionSpec catalogPartitionSpec)
            throws CatalogException {
        TableInfo tableInfo =
                dbManager.getTableInfoByNameAndNamespace(tablePath.getObjectName(), tablePath.getDatabaseName());
        if (tableInfo == null) {
            throw new CatalogException(tablePath + " does not exist");
        }
        if (tableInfo.getPartitions().equals(LAKESOUL_PARTITION_SPLITTER_OF_RANGE_AND_HASH)) {
            throw new CatalogException(tablePath + " is not partitioned");
        }
        List<PartitionInfo> partitionInfos = dbManager.getOnePartition(tableInfo.getTableId(),
                DBUtil.formatPartitionDesc(catalogPartitionSpec.getPartitionSpec()));
        return !partitionInfos.isEmpty();
    }

    @Override
    public void createPartition(ObjectPath tablePath, CatalogPartitionSpec catalogPartitionSpec,
                                CatalogPartition catalogPartition, boolean ignoreIfExists) throws CatalogException {
        throw new CatalogException("not supported now");
    }

    @Override
    public void dropPartition(ObjectPath tablePath, CatalogPartitionSpec catalogPartitionSpec, boolean ignoreIfExists)
            throws CatalogException {
        throw new CatalogException("not supported now");
    }

    @Override
    public void alterPartition(ObjectPath tablePath, CatalogPartitionSpec catalogPartitionSpec,
                               CatalogPartition catalogPartition, boolean ignoreIfExists) throws CatalogException {
        throw new CatalogException("not supported now");
    }

    @Override
    public List<String> listFunctions(String s) throws CatalogException {
        throw new CatalogException("not supported now");
    }

    @Override
    public CatalogFunction getFunction(ObjectPath tablePath) throws CatalogException, FunctionNotExistException {
        throw new FunctionNotExistException("lakesoul", tablePath);
    }

    @Override
    public boolean functionExists(ObjectPath tablePath) throws CatalogException {
        throw new CatalogException("not supported now");
    }

    @Override
    public void createFunction(ObjectPath tablePath, CatalogFunction catalogFunction, boolean b)
            throws CatalogException {

    }

    @Override
    public void alterFunction(ObjectPath tablePath, CatalogFunction catalogFunction, boolean b)
            throws CatalogException {
        throw new CatalogException("not supported now");

    }

    @Override
    public void dropFunction(ObjectPath tablePath, boolean b) throws CatalogException {
        throw new CatalogException("not supported now");

    }

    @Override
    public CatalogTableStatistics getTableStatistics(ObjectPath tablePath) {
        return null;
    }

    @Override
    public CatalogColumnStatistics getTableColumnStatistics(ObjectPath tablePath) throws CatalogException {
        return null;
    }

    @Override
    public CatalogTableStatistics getPartitionStatistics(ObjectPath tablePath,
                                                         CatalogPartitionSpec catalogPartitionSpec)
            throws CatalogException {
        return null;
    }

    @Override
    public CatalogColumnStatistics getPartitionColumnStatistics(ObjectPath tablePath,
                                                                CatalogPartitionSpec catalogPartitionSpec)
            throws CatalogException {
        return null;
    }

    @Override
    public void alterTableStatistics(ObjectPath tablePath, CatalogTableStatistics catalogTableStatistics, boolean b)
            throws CatalogException {
        throw new CatalogException("not supported now");

    }

    @Override
    public void alterTableColumnStatistics(ObjectPath tablePath, CatalogColumnStatistics catalogColumnStatistics,
                                           boolean b) throws CatalogException {
        throw new CatalogException("not supported now");

    }

    @Override
    public void alterPartitionStatistics(ObjectPath tablePath, CatalogPartitionSpec catalogPartitionSpec,
                                         CatalogTableStatistics catalogTableStatistics, boolean b)
            throws CatalogException {
        throw new CatalogException("not supported now");

    }

    @Override
    public void alterPartitionColumnStatistics(ObjectPath tablePath, CatalogPartitionSpec catalogPartitionSpec,
                                               CatalogColumnStatistics catalogColumnStatistics, boolean b)
            throws CatalogException {
        throw new CatalogException("not supported now");
    }

    public String getName() {
        return CATALOG_NAME;
    }

    public void cleanForTest() {
        dbManager.cleanMeta();
    }
}<|MERGE_RESOLUTION|>--- conflicted
+++ resolved
@@ -152,26 +152,12 @@
 
     @Override
     public List<String> listTables(String databaseName) throws CatalogException {
-        List<TableInfo> tifs = dbManager.getTableInfosByNamespace(databaseName);
-        List<String> tableNames = new ArrayList<>(100);
-        for (TableInfo item : tifs) {
-            if (FlinkUtil.isTable(item)) {
-                tableNames.add(item.getTableName());
-            }
-        }
-        return tableNames;
-    }
-
-    @Override
-    public List<String> listViews(String databaseName) throws CatalogException {
-        List<TableInfo> tifs = dbManager.getTableInfosByNamespace(databaseName);
-        List<String> tableNames = new ArrayList<>(100);
-        for (TableInfo item : tifs) {
-            if (FlinkUtil.isView(item)) {
-                tableNames.add(item.getTableName());
-            }
-        }
-        return tableNames;
+        return dbManager.listTableNamesByNamespace(databaseName);
+    }
+
+    @Override
+    public List<String> listViews(String s) throws CatalogException {
+        throw new CatalogException("not supported now");
     }
 
     @Override
@@ -206,15 +192,12 @@
             dbManager.deleteShortTableName(tableInfo.getTableName(), tableName, tablePath.getDatabaseName());
             dbManager.deleteDataCommitInfo(tableId);
             dbManager.deletePartitionInfoByTableId(tableId);
-            if(!FlinkUtil.isView(tableInfo)){
-                Path path = new Path(tableInfo.getTablePath());
-                try {
-                    path.getFileSystem().delete(path, true);
-                } catch (IOException e) {
-                    throw new RuntimeException(e);
-                }
-            }
-
+            Path path = new Path(tableInfo.getTablePath());
+            try {
+                path.getFileSystem().delete(path, true);
+            } catch (IOException e) {
+                throw new RuntimeException(e);
+            }
         } else {
             if (ignoreIfNotExists) {
                 return;
@@ -263,6 +246,7 @@
         } else {
             cdcColumn = Optional.empty();
         }
+
         // adding hash bucket options
         if (!primaryKeys.isEmpty()) {
             if (Integer.parseInt(tableOptions.getOrDefault(HASH_BUCKET_NUM.key(), "-1")) <= 0) {
@@ -270,31 +254,11 @@
                         "Valid integer value for hashBucketNum property must be set for table with primary key");
             }
         }
-        String tableId = TABLE_ID_PREFIX + UUID.randomUUID();
-        String qualifiedPath = "";
-        String sparkSchema = FlinkUtil.toSparkSchema(schema, cdcColumn).json();
-        List<String> partitionKeys = Collections.emptyList();
-        if (table instanceof ResolvedCatalogTable) {
-            partitionKeys = ((ResolvedCatalogTable) table).getPartitionKeys();
-            String path = tableOptions.get(TABLE_PATH);
-            try {
-                FileSystem fileSystem = new Path(path).getFileSystem();
-                qualifiedPath = new Path(path).makeQualified(fileSystem).toString();
-            } catch (IOException e) {
-                e.printStackTrace();
-            }
-        }
-        if (table instanceof ResolvedCatalogView) {
-            tableOptions.put(LAKESOUL_VIEW.key(), "true");
-            tableOptions.put(LAKESOUL_VIEW_TYPE.key(),LAKESOUL_VIEW_TYPE.defaultValue());
-            tableOptions.put(VIEW_ORIGINAL_QUERY,((ResolvedCatalogView) table).getOriginalQuery());
-            tableOptions.put(VIEW_EXPANDED_QUERY,((ResolvedCatalogView) table).getExpandedQuery());
-        }
+
         String json = JSON.toJSONString(tableOptions);
         JSONObject properties = JSON.parseObject(json);
+        List<String> partitionKeys = ((ResolvedCatalogTable) table).getPartitionKeys();
         String tableName = tablePath.getObjectName();
-<<<<<<< HEAD
-=======
         String path = tableOptions.get(TABLE_PATH);
         String qualifiedPath = "";
 
@@ -311,7 +275,6 @@
         String tableId = TABLE_ID_PREFIX + UUID.randomUUID();
 
         String sparkSchema = FlinkUtil.toSparkSchema(schema, cdcColumn).json();
->>>>>>> 53d08761
         dbManager.createNewTable(tableId, tablePath.getDatabaseName(), tableName, qualifiedPath, sparkSchema,
                 properties, DBUtil.formatTableInfoPartitionsField(primaryKeys, partitionKeys));
     }

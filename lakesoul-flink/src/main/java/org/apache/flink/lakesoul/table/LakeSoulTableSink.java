/*
 *
 * Copyright [2022] [DMetaSoul Team]
 *
 *  Licensed under the Apache License, Version 2.0 (the "License");
 *  you may not use this file except in compliance with the License.
 *  You may obtain a copy of the License at
 *
 *      http://www.apache.org/licenses/LICENSE-2.0
 *
 *  Unless required by applicable law or agreed to in writing, software
 *  distributed under the License is distributed on an "AS IS" BASIS,
 *  WITHOUT WARRANTIES OR CONDITIONS OF ANY KIND, either express or implied.
 *  See the License for the specific language governing permissions and
 *  limitations under the License.
 *
 *
 */

package org.apache.flink.lakesoul.table;

import org.apache.flink.configuration.Configuration;
import org.apache.flink.configuration.ReadableConfig;
import org.apache.flink.core.fs.Path;
import org.apache.flink.lakesoul.sink.HashPartitioner;
import org.apache.flink.lakesoul.sink.LakeSoulMultiTablesSink;
import org.apache.flink.lakesoul.sink.LakeSoulRollingPolicyImpl;
import org.apache.flink.lakesoul.tool.FlinkUtil;
import org.apache.flink.lakesoul.tool.LakeSoulKeyGen;
import org.apache.flink.lakesoul.types.TableId;
import org.apache.flink.lakesoul.types.TableSchemaIdentity;
import org.apache.flink.streaming.api.datastream.DataStream;
import org.apache.flink.streaming.api.datastream.DataStreamSink;
import org.apache.flink.streaming.api.functions.sink.filesystem.OutputFileConfig;
import org.apache.flink.table.catalog.ResolvedSchema;
import org.apache.flink.table.connector.ChangelogMode;
import org.apache.flink.table.connector.sink.DataStreamSinkProvider;
import org.apache.flink.table.connector.sink.DynamicTableSink;
import org.apache.flink.table.connector.sink.abilities.SupportsOverwrite;
import org.apache.flink.table.connector.sink.abilities.SupportsPartitioning;
import org.apache.flink.table.data.RowData;
import org.apache.flink.table.types.DataType;
import org.apache.flink.table.types.logical.RowType;
import org.apache.flink.types.RowKind;

import java.io.IOException;
import java.util.List;
import java.util.Map;

import static org.apache.flink.lakesoul.tool.LakeSoulSinkOptions.*;

public class LakeSoulTableSink implements DynamicTableSink, SupportsPartitioning, SupportsOverwrite {

<<<<<<< HEAD
    private final String summaryName;
    private final String tableName;
    private boolean overwrite;
    private final DataType dataType;
    private final ResolvedSchema schema;
    private final Configuration flinkConf;
    private final List<String> primaryKeyList;
    private final List<String> partitionKeyList;

    private static LakeSoulTableSink createLakesoulTableSink(LakeSoulTableSink lts) {
        return new LakeSoulTableSink(lts);
    }

    public LakeSoulTableSink(
            String summaryName,
            String tableName,
            DataType dataType,
            List<String> primaryKeyList, List<String> partitionKeyList,
            ReadableConfig flinkConf,
            ResolvedSchema schema
    ) {
        this.summaryName = summaryName;
        this.tableName = tableName;
        this.primaryKeyList = primaryKeyList;
        this.schema = schema;
        this.partitionKeyList = partitionKeyList;
        this.flinkConf = (Configuration) flinkConf;
        this.dataType = dataType;
    }

    private LakeSoulTableSink(LakeSoulTableSink tableSink) {
        this.summaryName = tableSink.summaryName;
        this.tableName = tableSink.tableName;
        this.overwrite = tableSink.overwrite;
        this.dataType = tableSink.dataType;
        this.schema = tableSink.schema;
        this.flinkConf = tableSink.flinkConf;
        this.primaryKeyList = tableSink.primaryKeyList;
        this.partitionKeyList = tableSink.partitionKeyList;
    }

    @Override
    public SinkRuntimeProvider getSinkRuntimeProvider(Context context) {
        return (DataStreamSinkProvider) (dataStream) -> {
            try {
                return createStreamingSink(dataStream, context);
            } catch (IOException e) {
                throw new RuntimeException(e);
            }
        };
    }

    @Override
    public ChangelogMode getChangelogMode(ChangelogMode changelogMode) {
        if (flinkConf.getBoolean(USE_CDC)) {
            return ChangelogMode.upsert();
        } else {
            return ChangelogMode.insertOnly();
        }
    }

    /**
     * DataStream sink fileSystem and upload metadata
     */
    private DataStreamSink<?> createStreamingSink(DataStream<RowData> dataStream,
                                                  Context sinkContext) throws IOException {
        Path path = FlinkUtil.makeQualifiedPath(new Path(flinkConf.getString(CATALOG_PATH)));
        int bucketParallelism = flinkConf.getInteger(HASH_BUCKET_NUM);
        //rowData key tools
        RowType rowType = (RowType) schema.toSourceRowDataType().notNull().getLogicalType();
        LakeSoulKeyGen keyGen = new LakeSoulKeyGen(
                rowType,
                primaryKeyList.toArray(new String[0])
        );
        //bucket file name config
        OutputFileConfig fileNameConfig = OutputFileConfig.builder()
                .withPartSuffix(".parquet")
                .build();
        //file rolling rule
        LakeSoulRollingPolicyImpl rollingPolicy = new LakeSoulRollingPolicyImpl(
                flinkConf.getLong(FILE_ROLLING_SIZE), flinkConf.getLong(FILE_ROLLING_TIME));
        //redistribution by partitionKey
        dataStream = dataStream.partitionCustom(new HashPartitioner(), keyGen::getRePartitionHash);
        //rowData sink fileSystem Task
        LakeSoulMultiTablesSink<RowData> sink = LakeSoulMultiTablesSink.forOneTableBulkFormat(
                        path,
                        new TableSchemaIdentity(new TableId(io.debezium.relational.TableId.parse(summaryName)),
                                rowType,
                                path.toString(),
                                primaryKeyList,
                                partitionKeyList,
                                FlinkUtil.getPropertiesFromConfiguration(flinkConf)),
                        flinkConf)
                .withBucketCheckInterval(flinkConf.getLong(BUCKET_CHECK_INTERVAL))
                .withRollingPolicy(rollingPolicy)
                .withOutputFileConfig(fileNameConfig)
                .build();
        return dataStream.sinkTo(sink).setParallelism(bucketParallelism);
    }

    @Override
    public DynamicTableSink copy() {
        return createLakesoulTableSink(this);
    }

    @Override
    public String asSummaryString() {
        return "lakeSoul table sink";
    }

    @Override
    public void applyOverwrite(boolean newOverwrite) {
        this.overwrite = newOverwrite;
    }

    @Override
    public void applyStaticPartition(Map<String, String> map) {
=======
  private final String summaryName;
  private final String tableName;
  private boolean overwrite;
  private final DataType dataType;
  private final ResolvedSchema schema;
  private final Configuration flinkConf;
  private final List<String> primaryKeyList;
  private final List<String> partitionKeyList;

  private static LakeSoulTableSink createLakesoulTableSink(LakeSoulTableSink lts) {
    return new LakeSoulTableSink(lts);
  }

  public LakeSoulTableSink(
          String summaryName,
          String tableName,
          DataType dataType,
          List<String> primaryKeyList, List<String> partitionKeyList,
          ReadableConfig flinkConf,
          ResolvedSchema schema
  ) {
    this.summaryName = summaryName;
    this.tableName = tableName;
    this.primaryKeyList = primaryKeyList;
    this.schema = schema;
    this.partitionKeyList = partitionKeyList;
    this.flinkConf = (Configuration) flinkConf;
    this.dataType = dataType;
  }

  private LakeSoulTableSink(LakeSoulTableSink tableSink) {
    this.summaryName = tableSink.summaryName;
    this.tableName = tableSink.tableName;
    this.overwrite = tableSink.overwrite;
    this.dataType = tableSink.dataType;
    this.schema = tableSink.schema;
    this.flinkConf = tableSink.flinkConf;
    this.primaryKeyList = tableSink.primaryKeyList;
    this.partitionKeyList = tableSink.partitionKeyList;
  }

  @Override
  public SinkRuntimeProvider getSinkRuntimeProvider(Context context) {
    return (DataStreamSinkProvider) (dataStream) -> {
      try {
        return createStreamingSink(dataStream, context);
      } catch (IOException e) {
        throw new RuntimeException(e);
      }
    };
  }

  @Override
  public ChangelogMode getChangelogMode(ChangelogMode changelogMode) {
    if (flinkConf.getBoolean(USE_CDC)) {
      return ChangelogMode.upsert();
    } else if (this.primaryKeyList.isEmpty()) {
      return ChangelogMode.insertOnly();
    } else {
      return ChangelogMode.newBuilder()
              .addContainedKind(RowKind.INSERT)
              .addContainedKind(RowKind.UPDATE_AFTER)
              .build();
>>>>>>> 26253ff1
    }

}<|MERGE_RESOLUTION|>--- conflicted
+++ resolved
@@ -51,7 +51,6 @@
 
 public class LakeSoulTableSink implements DynamicTableSink, SupportsPartitioning, SupportsOverwrite {
 
-<<<<<<< HEAD
     private final String summaryName;
     private final String tableName;
     private boolean overwrite;
@@ -104,14 +103,19 @@
         };
     }
 
-    @Override
-    public ChangelogMode getChangelogMode(ChangelogMode changelogMode) {
-        if (flinkConf.getBoolean(USE_CDC)) {
-            return ChangelogMode.upsert();
-        } else {
-            return ChangelogMode.insertOnly();
-        }
+  @Override
+  public ChangelogMode getChangelogMode(ChangelogMode changelogMode) {
+    if (flinkConf.getBoolean(USE_CDC)) {
+      return ChangelogMode.upsert();
+    } else if (this.primaryKeyList.isEmpty()) {
+      return ChangelogMode.insertOnly();
+    } else {
+      return ChangelogMode.newBuilder()
+              .addContainedKind(RowKind.INSERT)
+              .addContainedKind(RowKind.UPDATE_AFTER)
+              .build();
     }
+  }
 
     /**
      * DataStream sink fileSystem and upload metadata
@@ -169,71 +173,6 @@
 
     @Override
     public void applyStaticPartition(Map<String, String> map) {
-=======
-  private final String summaryName;
-  private final String tableName;
-  private boolean overwrite;
-  private final DataType dataType;
-  private final ResolvedSchema schema;
-  private final Configuration flinkConf;
-  private final List<String> primaryKeyList;
-  private final List<String> partitionKeyList;
-
-  private static LakeSoulTableSink createLakesoulTableSink(LakeSoulTableSink lts) {
-    return new LakeSoulTableSink(lts);
-  }
-
-  public LakeSoulTableSink(
-          String summaryName,
-          String tableName,
-          DataType dataType,
-          List<String> primaryKeyList, List<String> partitionKeyList,
-          ReadableConfig flinkConf,
-          ResolvedSchema schema
-  ) {
-    this.summaryName = summaryName;
-    this.tableName = tableName;
-    this.primaryKeyList = primaryKeyList;
-    this.schema = schema;
-    this.partitionKeyList = partitionKeyList;
-    this.flinkConf = (Configuration) flinkConf;
-    this.dataType = dataType;
-  }
-
-  private LakeSoulTableSink(LakeSoulTableSink tableSink) {
-    this.summaryName = tableSink.summaryName;
-    this.tableName = tableSink.tableName;
-    this.overwrite = tableSink.overwrite;
-    this.dataType = tableSink.dataType;
-    this.schema = tableSink.schema;
-    this.flinkConf = tableSink.flinkConf;
-    this.primaryKeyList = tableSink.primaryKeyList;
-    this.partitionKeyList = tableSink.partitionKeyList;
-  }
-
-  @Override
-  public SinkRuntimeProvider getSinkRuntimeProvider(Context context) {
-    return (DataStreamSinkProvider) (dataStream) -> {
-      try {
-        return createStreamingSink(dataStream, context);
-      } catch (IOException e) {
-        throw new RuntimeException(e);
-      }
-    };
-  }
-
-  @Override
-  public ChangelogMode getChangelogMode(ChangelogMode changelogMode) {
-    if (flinkConf.getBoolean(USE_CDC)) {
-      return ChangelogMode.upsert();
-    } else if (this.primaryKeyList.isEmpty()) {
-      return ChangelogMode.insertOnly();
-    } else {
-      return ChangelogMode.newBuilder()
-              .addContainedKind(RowKind.INSERT)
-              .addContainedKind(RowKind.UPDATE_AFTER)
-              .build();
->>>>>>> 26253ff1
     }
 
 }
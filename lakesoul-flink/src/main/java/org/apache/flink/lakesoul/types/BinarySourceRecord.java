/*
 *
 * Copyright [2022] [DMetaSoul Team]
 *
 *  Licensed under the Apache License, Version 2.0 (the "License");
 *  you may not use this file except in compliance with the License.
 *  You may obtain a copy of the License at
 *
 *      http://www.apache.org/licenses/LICENSE-2.0
 *
 *  Unless required by applicable law or agreed to in writing, software
 *  distributed under the License is distributed on an "AS IS" BASIS,
 *  WITHOUT WARRANTIES OR CONDITIONS OF ANY KIND, either express or implied.
 *  See the License for the specific language governing permissions and
 *  limitations under the License.
 *
 *
 */

package org.apache.flink.lakesoul.types;

import com.ververica.cdc.connectors.shaded.org.apache.kafka.connect.data.Field;
import com.ververica.cdc.connectors.shaded.org.apache.kafka.connect.data.Schema;
import com.ververica.cdc.connectors.shaded.org.apache.kafka.connect.data.SchemaAndValue;
import com.ververica.cdc.connectors.shaded.org.apache.kafka.connect.data.Struct;
import com.ververica.cdc.connectors.shaded.org.apache.kafka.connect.source.SourceRecord;
import io.debezium.data.Envelope;
import org.apache.commons.lang.StringUtils;
import org.apache.flink.core.fs.Path;

import java.util.ArrayList;
import java.util.Collections;
import java.util.List;

import static com.ververica.cdc.connectors.mysql.source.utils.RecordUtils.SCHEMA_CHANGE_EVENT_KEY_NAME;

public class BinarySourceRecord {
<<<<<<< HEAD
=======
    public static long MAX_BINLOG_SIZE = 1073741824;
>>>>>>> 9c928011

    private final String topic;

    private final List<String> primaryKeys;

    private final TableId tableId;

    private String tableLocation;

    private final List<String> partitionKeys;

    private final boolean isDDLRecord;

    private final LakeSoulRowDataWrapper data;

    private final String sourceRecordValue;

    public BinarySourceRecord(String topic, List<String> primaryKeys, TableId tableId, String tableLocation,
                              List<String> partitionKeys, boolean isDDLRecord, LakeSoulRowDataWrapper data,
                              String sourceRecordValue) {
        this.topic = topic;
        this.primaryKeys = primaryKeys;
        this.tableId = tableId;
        this.tableLocation = tableLocation;
        this.partitionKeys = partitionKeys;
        this.isDDLRecord = isDDLRecord;
        this.data = data;
        this.sourceRecordValue = sourceRecordValue;
    }

    public BinarySourceRecord(String topic, List<String> primaryKeys,
                              List<String> partitionKeys,
                              LakeSoulRowDataWrapper data,
                              String sourceRecordValue,
                              TableId tableId,
                              boolean isDDL) {
        this.topic = topic;
        this.primaryKeys = primaryKeys;
        this.partitionKeys = partitionKeys;
        this.data = data;
        this.sourceRecordValue = sourceRecordValue;
        this.tableId = tableId;
        this.isDDLRecord = isDDL;
    }

    public static BinarySourceRecord fromKafkaSourceRecord(SourceRecord sourceRecord,
                                                           LakeSoulRecordConvert convert) throws Exception {
        Schema keySchema = sourceRecord.keySchema();
        TableId tableId = new TableId(io.debezium.relational.TableId.parse(sourceRecord.topic()).toLowercase());
        boolean isDDL = SCHEMA_CHANGE_EVENT_KEY_NAME.equalsIgnoreCase(keySchema.name());
        if (isDDL) {
            return new BinarySourceRecord(sourceRecord.topic(), null,
                    Collections.emptyList(), null, SourceRecordJsonSerde.getInstance().serializeValue(sourceRecord),
                    tableId,
                    true);
        } else {
            List<String> primaryKeys = new ArrayList<>();
            keySchema.fields().forEach(f -> primaryKeys.add(f.name()));
            Schema valueSchema = sourceRecord.valueSchema();
            Struct value = (Struct) sourceRecord.value();

            // retrieve source event time if exist and non-zero
            Field sourceField = valueSchema.field(Envelope.FieldName.SOURCE);
            long binlogFileIndex = 0;
            long binlogPosition = 0;
            Struct source = value.getStruct(Envelope.FieldName.SOURCE);
            if (sourceField != null && source != null ) {
                if (sourceField.schema().field("file") != null) {
                    String fileName = (String)source.getWithoutDefault("file");
                    if (StringUtils.isNotBlank(fileName)) {
                        binlogFileIndex = Long.parseLong(fileName.substring(fileName.lastIndexOf(".") + 1));
                    }
                }
                if (sourceField.schema().field("pos") != null) {
                    binlogPosition = (Long) source.getWithoutDefault("pos");
                }

            }
            LakeSoulRowDataWrapper data = convert.toLakeSoulDataType(valueSchema, value, tableId, 1l);

            return new BinarySourceRecord(sourceRecord.topic(), primaryKeys, Collections.emptyList(), data, null,
                    tableId, false);
        }
    }

    public static BinarySourceRecord fromMysqlSourceRecord(SourceRecord sourceRecord,
                                                           LakeSoulRecordConvert convert,
                                                           String basePath) throws Exception {
        Schema keySchema = sourceRecord.keySchema();
        TableId tableId = new TableId(io.debezium.relational.TableId.parse(sourceRecord.topic()).toLowercase());
        boolean isDDL = SCHEMA_CHANGE_EVENT_KEY_NAME.equalsIgnoreCase(keySchema.name());
        if (isDDL) {
            return null;
        } else {
            List<String> primaryKeys = new ArrayList<>();
            keySchema.fields().forEach(f -> primaryKeys.add(f.name()));
            Schema valueSchema = sourceRecord.valueSchema();
            Struct value = (Struct) sourceRecord.value();

            // retrieve source event time if exist and non-zero
            Field sourceField = valueSchema.field(Envelope.FieldName.SOURCE);
            long binlogFileIndex = 0;
            long binlogPosition = 0;
            Struct source = value.getStruct(Envelope.FieldName.SOURCE);
            if (sourceField != null && source != null ) {
                if (sourceField.schema().field("file") != null) {
                    String fileName = (String)source.getWithoutDefault("file");
                    if (StringUtils.isNotBlank(fileName)) {
                        binlogFileIndex = Long.parseLong(fileName.substring(fileName.lastIndexOf(".") + 1));
                    }
                }
                if (sourceField.schema().field("pos") != null) {
                    binlogPosition = (Long) source.getWithoutDefault("pos");
                }

            }
<<<<<<< HEAD
            long sortField = (binlogFileIndex << 32) + binlogPosition;
=======
            long sortField = MAX_BINLOG_SIZE * (2 + binlogFileIndex) + binlogPosition;
>>>>>>> 9c928011
            LakeSoulRowDataWrapper data = convert.toLakeSoulDataType(valueSchema, value, tableId, sortField);
            String tablePath = new Path(new Path(basePath, tableId.schema()), tableId.table()).toString();

            return new BinarySourceRecord(sourceRecord.topic(), primaryKeys, tableId, tablePath,
                    Collections.emptyList(), false, data, null);
        }
    }

    public String getTopic() {
        return topic;
    }

    public List<String> getPrimaryKeys() {
        return primaryKeys;
    }

    public TableId getTableId() {
        return tableId;
    }

    public void setTableLocation(String tableLocation) {
        this.tableLocation = tableLocation;
    }

    public String getTableLocation() {
        return tableLocation;
    }

    public List<String> getPartitionKeys() {
        return partitionKeys;
    }

    public boolean isDDLRecord() {
        return isDDLRecord;
    }

    public LakeSoulRowDataWrapper getData() {
        return data;
    }

    public SchemaAndValue getDDLStructValue() {
        SourceRecordJsonSerde serde = SourceRecordJsonSerde.getInstance();
        return serde.deserializeValue(topic, sourceRecordValue);
    }

    @Override
    public String toString() {
        return "BinarySourceRecord{" +
                "topic='" + topic + '\'' +
                ", primaryKeys=" + primaryKeys +
                ", tableId=" + tableId +
                ", tableLocation='" + tableLocation + '\'' +
                ", partitionKeys=" + partitionKeys +
                ", isDDLRecord=" + isDDLRecord +
                ", data=" + data +
                ", sourceRecordValue='" + sourceRecordValue + '\'' +
                '}';
    }
}<|MERGE_RESOLUTION|>--- conflicted
+++ resolved
@@ -35,10 +35,6 @@
 import static com.ververica.cdc.connectors.mysql.source.utils.RecordUtils.SCHEMA_CHANGE_EVENT_KEY_NAME;
 
 public class BinarySourceRecord {
-<<<<<<< HEAD
-=======
-    public static long MAX_BINLOG_SIZE = 1073741824;
->>>>>>> 9c928011
 
     private final String topic;
 
@@ -154,12 +150,7 @@
                     binlogPosition = (Long) source.getWithoutDefault("pos");
                 }
 
-            }
-<<<<<<< HEAD
             long sortField = (binlogFileIndex << 32) + binlogPosition;
-=======
-            long sortField = MAX_BINLOG_SIZE * (2 + binlogFileIndex) + binlogPosition;
->>>>>>> 9c928011
             LakeSoulRowDataWrapper data = convert.toLakeSoulDataType(valueSchema, value, tableId, sortField);
             String tablePath = new Path(new Path(basePath, tableId.schema()), tableId.table()).toString();
 

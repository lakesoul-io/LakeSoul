--- conflicted
+++ resolved
@@ -27,7 +27,7 @@
 
 public class LakeSoulSinkOptions {
 
-  public static final String FACTORY_IDENTIFIER = "lakesoul";
+  public static final String FACTORY_IDENTIFIER = "lakeSoul";
 
   public static final String RECORD_KEY_NAME = "recordKey";
 
@@ -50,11 +50,7 @@
       .withDescription("The path of a directory");
 
   public static final ConfigOption<Integer> SOURCE_PARALLELISM = ConfigOptions
-<<<<<<< HEAD
-          .key("sourceParallelism")
-=======
           .key("hash_bucket_num")
->>>>>>> 32f36beb
           .intType()
           .defaultValue(4)
           .withDescription("bucket number parallelism");

/*
 * Copyright [2022] [DMetaSoul Team]
 *
 * Licensed under the Apache License, Version 2.0 (the "License");
 * you may not use this file except in compliance with the License.
 * You may obtain a copy of the License at
 *
 *     http://www.apache.org/licenses/LICENSE-2.0
 *
 * Unless required by applicable law or agreed to in writing, software
 * distributed under the License is distributed on an "AS IS" BASIS,
 * WITHOUT WARRANTIES OR CONDITIONS OF ANY KIND, either express or implied.
 * See the License for the specific language governing permissions and
 * limitations under the License.
 *
 */

package org.apache.flink.lakesoul.table;

import org.apache.flink.lakesoul.source.LakeSoulSource;
import org.apache.flink.lakesoul.tool.LakeSoulSinkOptions;
import org.apache.flink.lakesoul.types.TableId;
import org.apache.flink.table.connector.ChangelogMode;
import org.apache.flink.table.connector.source.DynamicTableSource;
import org.apache.flink.table.connector.source.ScanTableSource;
import org.apache.flink.table.connector.source.SourceProvider;
import org.apache.flink.table.connector.source.abilities.SupportsFilterPushDown;
import org.apache.flink.table.connector.source.abilities.SupportsPartitionPushDown;
import org.apache.flink.table.connector.source.abilities.SupportsProjectionPushDown;
import org.apache.flink.table.expressions.ResolvedExpression;
import org.apache.flink.table.types.logical.LogicalType;
import org.apache.flink.table.types.logical.RowType;
import org.apache.flink.table.types.logical.VarCharType;
import org.apache.flink.types.RowKind;

import java.util.*;
import java.util.stream.Collectors;
import java.util.stream.IntStream;

public class LakeSoulTableSource
        implements SupportsFilterPushDown, SupportsPartitionPushDown, SupportsProjectionPushDown, ScanTableSource {
    protected TableId tableId;
    protected RowType rowType;

    protected boolean isStreaming;
    protected List<String> pkColumns;

    protected int[][] projectedFields;
    protected Map<String, String> optionParams;

    protected List<Map<String, String>> remainingPartitions;

    public LakeSoulTableSource(TableId tableId, RowType rowType, boolean isStreaming, List<String> pkColumns,
                               Map<String, String> optionParams) {
        this.tableId = tableId;
        this.rowType = rowType;
        this.isStreaming = isStreaming;
        this.pkColumns = pkColumns;
        this.optionParams = optionParams;
    }


    @Override
    public DynamicTableSource copy() {
        LakeSoulTableSource lsts = new LakeSoulTableSource(this.tableId, this.rowType, this.isStreaming, this.pkColumns,
                this.optionParams);
        lsts.projectedFields = this.projectedFields;
        lsts.remainingPartitions = this.remainingPartitions;
        return lsts;
    }

    @Override
    public String asSummaryString() {
        return "LakeSoul table source";
    }

    @Override
    public Result applyFilters(List<ResolvedExpression> filters) {
        return Result.of(new ArrayList<>(filters), new ArrayList<>(filters));
    }

    @Override
    public Optional<List<Map<String, String>>> listPartitions() {
        return Optional.empty();
    }

    @Override
    public void applyPartitions(List<Map<String, String>> remainingPartitions) {
        this.remainingPartitions = remainingPartitions;
    }

    @Override
    public boolean supportsNestedProjection() {
        return false;
    }

    @Override
    public void applyProjection(int[][] projectedFields) {
        this.projectedFields = projectedFields;
    }

    private int[] getFieldIndexs() {
        return (projectedFields == null || projectedFields.length == 0) ?
                IntStream.range(0, this.rowType.getFieldCount()).toArray() :
                Arrays.stream(projectedFields).mapToInt(array -> array[0]).toArray();
    }

    protected RowType readFields() {
        int[] fieldIndexs = getFieldIndexs();
        return RowType.of(Arrays.stream(fieldIndexs).mapToObj(this.rowType::getTypeAt).toArray(LogicalType[]::new),
                Arrays.stream(fieldIndexs).mapToObj(this.rowType.getFieldNames()::get).toArray(String[]::new));
    }

    private RowType readFieldsAddPk(String cdcColumn) {
<<<<<<< HEAD
        int[] fieldIndexs = (projectedFields == null || projectedFields.length == 0)
                ? IntStream.range(0, this.rowType.getFieldCount()).toArray()
                : Arrays.stream(projectedFields).mapToInt(array -> array[0]).toArray();
        List<LogicalType> projectTypes = Arrays.stream(fieldIndexs).mapToObj(this.rowType::getTypeAt).collect(Collectors.toList());
        List<String> projectNames = Arrays.stream(fieldIndexs).mapToObj(this.rowType.getFieldNames()::get).collect(Collectors.toList());
=======
        int[] fieldIndexs = getFieldIndexs();
        List<LogicalType> projectTypes =
                Arrays.stream(fieldIndexs).mapToObj(this.rowType::getTypeAt).collect(Collectors.toList());
        List<String> projectNames =
                Arrays.stream(fieldIndexs).mapToObj(this.rowType.getFieldNames()::get).collect(Collectors.toList());
>>>>>>> 26253ff1
        List<String> pkNamesNotExistInReadFields = new ArrayList<>();
        List<LogicalType> pkTypesNotExistInReadFields = new ArrayList<>();
        for (String pk : pkColumns) {
            if (!projectNames.contains(pk)) {
                pkNamesNotExistInReadFields.add(pk);
                pkTypesNotExistInReadFields.add(this.rowType.getTypeAt(rowType.getFieldIndex(pk)));
            }
        }
        projectNames.addAll(pkNamesNotExistInReadFields);
        projectTypes.addAll(pkTypesNotExistInReadFields);
        if (!cdcColumn.equals("") && !projectNames.contains(cdcColumn)) {
            projectNames.add(cdcColumn);
            projectTypes.add(new VarCharType());
        }
        return RowType.of(projectTypes.toArray(new LogicalType[0]), projectNames.toArray(new String[0]));
    }

    @Override
    public ChangelogMode getChangelogMode() {
<<<<<<< HEAD
        boolean isCdc = !optionParams.getOrDefault(LakeSoulSinkOptions.CDC_CHANGE_COLUMN, "").equals("");
        if (this.isStreaming && isCdc) {
            return ChangelogMode.upsert();
        } else {
=======
        boolean isCdc = !optionParams.getOrDefault(LakeSoulSinkOptions.CDC_CHANGE_COLUMN, "").isEmpty();
        if (this.isStreaming && isCdc) {
            return ChangelogMode.upsert();
        } else if (this.isStreaming && !this.pkColumns.isEmpty()) {
            return ChangelogMode.newBuilder()
                    .addContainedKind(RowKind.INSERT)
                    .addContainedKind(RowKind.UPDATE_AFTER)
                    .build();
        } else {
            // batch read or streaming read without pk
>>>>>>> 26253ff1
            return ChangelogMode.insertOnly();
        }
    }

    @Override
    public ScanRuntimeProvider getScanRuntimeProvider(ScanContext runtimeProviderContext) {
        String cdcColumn = optionParams.getOrDefault(LakeSoulSinkOptions.CDC_CHANGE_COLUMN, "");
        return SourceProvider.of(
                new LakeSoulSource(this.tableId, readFields(), readFieldsAddPk(cdcColumn), this.isStreaming,
                        this.pkColumns, this.optionParams, this.remainingPartitions));
    }
}<|MERGE_RESOLUTION|>--- conflicted
+++ resolved
@@ -112,19 +112,11 @@
     }
 
     private RowType readFieldsAddPk(String cdcColumn) {
-<<<<<<< HEAD
-        int[] fieldIndexs = (projectedFields == null || projectedFields.length == 0)
-                ? IntStream.range(0, this.rowType.getFieldCount()).toArray()
-                : Arrays.stream(projectedFields).mapToInt(array -> array[0]).toArray();
-        List<LogicalType> projectTypes = Arrays.stream(fieldIndexs).mapToObj(this.rowType::getTypeAt).collect(Collectors.toList());
-        List<String> projectNames = Arrays.stream(fieldIndexs).mapToObj(this.rowType.getFieldNames()::get).collect(Collectors.toList());
-=======
         int[] fieldIndexs = getFieldIndexs();
         List<LogicalType> projectTypes =
                 Arrays.stream(fieldIndexs).mapToObj(this.rowType::getTypeAt).collect(Collectors.toList());
         List<String> projectNames =
                 Arrays.stream(fieldIndexs).mapToObj(this.rowType.getFieldNames()::get).collect(Collectors.toList());
->>>>>>> 26253ff1
         List<String> pkNamesNotExistInReadFields = new ArrayList<>();
         List<LogicalType> pkTypesNotExistInReadFields = new ArrayList<>();
         for (String pk : pkColumns) {
@@ -144,12 +136,6 @@
 
     @Override
     public ChangelogMode getChangelogMode() {
-<<<<<<< HEAD
-        boolean isCdc = !optionParams.getOrDefault(LakeSoulSinkOptions.CDC_CHANGE_COLUMN, "").equals("");
-        if (this.isStreaming && isCdc) {
-            return ChangelogMode.upsert();
-        } else {
-=======
         boolean isCdc = !optionParams.getOrDefault(LakeSoulSinkOptions.CDC_CHANGE_COLUMN, "").isEmpty();
         if (this.isStreaming && isCdc) {
             return ChangelogMode.upsert();
@@ -160,7 +146,6 @@
                     .build();
         } else {
             // batch read or streaming read without pk
->>>>>>> 26253ff1
             return ChangelogMode.insertOnly();
         }
     }

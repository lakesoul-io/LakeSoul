--- conflicted
+++ resolved
@@ -253,36 +253,6 @@
         tEnv.executeSql("drop database db1 cascade");
     }
 
-<<<<<<< HEAD
-    @Test
-    public void testBatchAppend() throws Exception {
-        TableEnvironment tEnv = LakeSoulTestUtils.createTableEnvInBatchMode(SqlDialect.DEFAULT);
-        tEnv.registerCatalog(lakeSoulCatalog.getName(), lakeSoulCatalog);
-        tEnv.useCatalog(lakeSoulCatalog.getName());
-        tEnv.executeSql("create database if not exists db1");
-        tEnv.useDatabase("db1");
-        try {
-            String ddl = String.format("create table append_table (i int, j int) with ('%s'='/tmp/append_table', '%s'='lakesoul')", LAKESOUL_TABLE_PATH.key(), FactoryUtil.FORMAT.key());
-            tEnv.executeSql(ddl);
-            tEnv.executeSql("insert into append_table select 1, 1").await();
-            tEnv.executeSql("insert into append_table select 2, 2").await();
-            List<Row> rows =
-                    CollectionUtil.iteratorToList(
-                            tEnv.executeSql("select * from append_table").collect());
-            rows.sort(Comparator.comparingInt(o -> (int) o.getField(0)));
-            Assert.assertEquals(Arrays.asList(Row.of(1, 1), Row.of(2, 2)), rows);
-        } finally {
-            tEnv.executeSql("drop database db1 cascade");
-        }
-    }
-
-    @Test
-    public void testDefaultSerPartStreamingWrite() throws Exception {
-        testStreamingWrite(true, false, this::checkDirExists);
-    }
-
-=======
->>>>>>> 26253ff1
 //    @Test
 //    public void testPartStreamingWrite() throws Exception {
 //        testStreamingWrite(true, false, "parquet", this::checkSuccessFiles);
@@ -495,70 +465,4 @@
         expected.sort(String::compareTo);
         Assert.assertEquals(expected, results);
     }
-<<<<<<< HEAD
-
-    public static void main(String[] args) throws ExecutionException, InterruptedException {
-        // using batch table env to query.
-        String table = "db1.sink_table";
-        List<String> results = new ArrayList<>();
-        TableEnvironment batchTEnv = LakeSoulTestUtils.createTableEnvInBatchMode();
-        LakeSoulCatalog lakeSoulCatalog = LakeSoulTestUtils.createLakeSoulCatalog(true);
-
-        batchTEnv.registerCatalog(lakeSoulCatalog.getName(), lakeSoulCatalog);
-        batchTEnv.useCatalog(lakeSoulCatalog.getName());
-        batchTEnv.executeSql("create database if not exists db1");
-        batchTEnv.useDatabase("db1");
-
-        boolean part = false;
-        String ddl =
-                "create table if not exists db1.sink_table (a int,b string,c string"
-                        + (part ? "" : ",d string,e string")
-                        + ") "
-                        + (part ? "partitioned by (d string,e string) " : "")
-
-                        + " WITH ("
-                        + "'"
-                        + PARTITION_TIME_EXTRACTOR_TIMESTAMP_PATTERN.key()
-                        + "'='$d $e:00:00',"
-                        + "'"
-                        + SINK_PARTITION_COMMIT_DELAY.key()
-                        + "'='1h',"
-                        + "'"
-                        + SINK_PARTITION_COMMIT_POLICY_KIND.key()
-                        + "'='metastore,success-file',"
-                        + "'"
-                        + SINK_PARTITION_COMMIT_SUCCESS_FILE_NAME.key()
-                        + "'='_MY_SUCCESS',"
-                        + "'"
-                        + LAKESOUL_TABLE_PATH.key()
-                        + "'='/tmp/sink_table',"
-                        + "'"
-                        + FactoryUtil.FORMAT.key()
-                        + "'='lakesoul'"
-                        + ")";
-        batchTEnv.executeSql(ddl);
-
-
-        StreamExecutionEnvironment env = LakeSoulTestUtils.createStreamExecutionEnvironment();
-        StreamTableEnvironment tEnv = LakeSoulTestUtils.createTableEnvInStreamingMode(env);
-        tEnv.registerCatalog(lakeSoulCatalog.getName(), lakeSoulCatalog);
-        tEnv.useCatalog(lakeSoulCatalog.getName());
-        tEnv.getConfig().setSqlDialect(SqlDialect.DEFAULT);
-
-        tEnv.executeSql(ddl);
-
-        tEnv.executeSql("insert into db1.sink_table select 6,'a','b','2020-05-03','12'").await();
-//        batchTEnv.executeSql("insert into db1.sink_table select 6,'a','b','2020-05-03','12'").await();
-
-        batchTEnv
-                .executeSql("select * from " + table)
-                .collect()
-                .forEachRemaining(r -> results.add(r.toString()));
-        results.sort(String::compareTo);
-        System.out.println(results);
-//        expected.sort(String::compareTo);
-//        Assert.assertEquals(expected, results);
-    }
-=======
->>>>>>> 26253ff1
 }
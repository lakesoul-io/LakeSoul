--- conflicted
+++ resolved
@@ -102,12 +102,7 @@
         Assertions.assertThat(JSON.parseObject(info.getProperties()).get("lakesoul_cdc_change_column")).isEqualTo(JSON.parseObject(info2.getProperties()).get("lakesoul_cdc_change_column"));
         Assertions.assertThat(JSON.parseObject(info.getProperties()).get("path")).isEqualTo("/tmp/user_behaviorgg");
         Assertions.assertThat(JSON.parseObject(info2.getProperties()).get("path")).isEqualTo("/tmp/like_table");
-<<<<<<< HEAD
-        System.out.println(info);
-        System.out.println(info2);
-=======
 
->>>>>>> 20b5d710
         tEnvs.executeSql("DROP TABLE user_behaviorgg");
         tEnvs.executeSql("DROP TABLE like_table");
     }

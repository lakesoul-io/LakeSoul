/*
 * Copyright [2022] [DMetaSoul Team]
 *
 * Licensed under the Apache License, Version 2.0 (the "License");
 * you may not use this file except in compliance with the License.
 * You may obtain a copy of the License at
 *
 *     http://www.apache.org/licenses/LICENSE-2.0
 *
 * Unless required by applicable law or agreed to in writing, software
 * distributed under the License is distributed on an "AS IS" BASIS,
 * WITHOUT WARRANTIES OR CONDITIONS OF ANY KIND, either express or implied.
 * See the License for the specific language governing permissions and
 * limitations under the License.
 *
 */

package com.dmetasoul.lakesoul.meta;

import com.alibaba.fastjson.JSON;
import com.alibaba.fastjson.JSONArray;
import com.alibaba.fastjson.JSONObject;
import com.dmetasoul.lakesoul.meta.entity.DataFileOp;
import com.zaxxer.hikari.HikariConfig;

import java.io.IOException;
import java.nio.file.Files;
import java.nio.file.Paths;
import java.sql.Connection;
import java.sql.SQLException;
import java.sql.Statement;
import java.util.ArrayList;
import java.util.HashMap;
import java.util.List;
import java.util.Map;
import java.util.Properties;
import java.util.UUID;

public class DBUtil {

    private static final String driverNameDefault = "org.postgresql.Driver";
    private static final String urlDefault = "jdbc:postgresql://127.0.0.1:5432/lakesoul_test?stringtype=unspecified";
    private static final String usernameDefault = "lakesoul_test";
    private static final String passwordDefault = "lakesoul_test";

    private static final String driverNameKey = "lakesoul.pg.driver";
    private static final String urlKey = "lakesoul.pg.url";
    private static final String usernameKey = "lakesoul.pg.username";
    private static final String passwordKey = "lakesoul.pg.password";

    private static final String driverNameEnv = "LAKESOUL_PG_DRIVER";
    private static final String urlEnv = "LAKESOUL_PG_URL";
    private static final String usernameEnv = "LAKESOUL_PG_USERNAME";
    private static final String passwordEnv = "LAKESOUL_PG_PASSWORD";

    private static final String lakeSoulHomeEnv = "LAKESOUL_HOME";

    // Retrieve config value in order: ENV, System Prop, Default Value
    private static String getConfigValue(String envKey, String propKey, String defaultValue) {
        String value = System.getenv(envKey);
        if (value != null) {
            return value;
        }
        value = System.getProperty(propKey);
        if (value != null) {
            return value;
        }
        return defaultValue;
    }

    /**
     * PG connection config retrieved in the following order:
     * 1. An env var "LAKESOUL_HOME" (case-insensitive) point to a property file or
     * 2. A system property "lakesoul_home" (in lower case) point to a property file;
     * Following config keys are used to read the property file:
     * lakesoul.pg.driver, lakesoul.pg.url, lakesoul.pg.username, lakesoul.pg.password
     * 3. Any of the following env var exist:
     * LAKESOUL_PG_DRIVER, LAKESOUL_PG_URL, LAKESOUL_PG_USERNAME, LAKESOUL_PG_PASSWORD
     * 4. Otherwise, resolved to each's config's default
     */
    public static DataBaseProperty getDBInfo() {

        String configFile = System.getenv(lakeSoulHomeEnv);
        if (null == configFile) {
            configFile = System.getenv(lakeSoulHomeEnv.toLowerCase());
            if (null == configFile) {
                configFile = System.getProperty(lakeSoulHomeEnv.toLowerCase());
            }
        }
        Properties properties = new Properties();
        if (configFile != null) {
            try {
                properties.load(Files.newInputStream(Paths.get(configFile)));
            } catch (IOException e) {
                e.printStackTrace();
            }
        } else {
            properties.setProperty(driverNameKey, getConfigValue(driverNameEnv, driverNameKey, driverNameDefault));
            properties.setProperty(urlKey, getConfigValue(urlEnv, urlKey, urlDefault));
            properties.setProperty(usernameKey, getConfigValue(usernameEnv, usernameKey, usernameDefault));
            properties.setProperty(passwordKey, getConfigValue(passwordEnv, passwordKey, passwordDefault));
        }
        DataBaseProperty dataBaseProperty = new DataBaseProperty();
        dataBaseProperty.setDriver(properties.getProperty(driverNameKey, driverNameDefault));
        dataBaseProperty.setUrl(properties.getProperty(urlKey, urlDefault));
        dataBaseProperty.setUsername(properties.getProperty(usernameKey, usernameDefault));
        dataBaseProperty.setPassword(properties.getProperty(passwordKey, passwordDefault));
        return dataBaseProperty;
    }

    public static void cleanAllTable() {
        String tableInfo = "truncate table table_info";
        String tableNameId = "truncate table table_name_id";
        String tablePathId = "truncate table table_path_id";
        String dataCommitInfo = "truncate table data_commit_info";
        String partitionInfo = "truncate table partition_info";
        String namespace = "truncate table namespace";
        Connection conn;
        Statement stmt;
        try {
            conn = DBConnector.getConn();
            stmt = conn.createStatement();
            stmt.addBatch(tableInfo);
            stmt.addBatch(tableNameId);
            stmt.addBatch(tablePathId);
            stmt.addBatch(dataCommitInfo);
            stmt.addBatch(partitionInfo);
            stmt.addBatch(namespace);
            stmt.executeBatch();
        } catch (SQLException e) {
            e.printStackTrace();
        } finally {
            DBConnector.closeAllConnections();
        }
    }

    public static JSONObject stringToJSON(String s) {
        return JSONObject.parseObject(s);
    }

    public static JSONObject stringMapToJson(Map<String, String> map) {
        JSONObject object = new JSONObject();
        object.putAll(map);
        return object;
    }

    public static Map<String, String> jsonToStringMap(JSONObject o) {
        Map<String, String> map = new HashMap<>();
        for (Map.Entry<String, Object> entry : o.entrySet()) {
            map.put(entry.getKey(), entry.getValue().toString());
        }
        return map;
    }

    public static String jsonToString(JSONObject o) {
        return JSON.toJSONString(o);
    }

    public static JSONArray stringToJSONArray(String s) {
        return JSONArray.parseArray(s);
    }

    public static String changeDataFileOpListToString(List<DataFileOp> dataFileOpList) {
        if (dataFileOpList.size() < 1) {
            return "{}";
        }
        StringBuilder sb = new StringBuilder();
        sb.append("{");
        for (DataFileOp dataFileOp : dataFileOpList) {
            String path = dataFileOp.getPath();
            String fileOp = dataFileOp.getFileOp();
            long size = dataFileOp.getSize();
            String fileExistCols = dataFileOp.getFileExistCols();
            sb.append(String.format("\"(%s,%s,%s,\\\"%s\\\")\",", path, fileOp, size, fileExistCols));
        }
        sb = new StringBuilder(sb.substring(0, sb.length() - 1));
        sb.append("}");
        return sb.toString();
    }

    public static List<DataFileOp> changeStringToDataFileOpList(String s) {
        List<DataFileOp> rsList = new ArrayList<>();
        if (!s.startsWith("{") || !s.endsWith("}")) {
            // todo 这里应该报错
            return rsList;
        }
        String[] fileOpTmp = s.substring(1, s.length() - 1).split("\",\"");
        for (String value : fileOpTmp) {
            String tmpElem = value.replace("\"", "").replace("\\", "");
            if (!tmpElem.startsWith("(") || !tmpElem.endsWith(")")) {
                // todo 报错
                continue;
            }
            tmpElem = tmpElem.substring(1, tmpElem.length() - 1);
            DataFileOp dataFileOp = new DataFileOp();
            dataFileOp.setPath(tmpElem.substring(0, tmpElem.indexOf(",")));
            tmpElem = tmpElem.substring(tmpElem.indexOf(",") + 1);
            String fileOp = tmpElem.substring(0, tmpElem.indexOf(","));
            dataFileOp.setFileOp(fileOp);
            tmpElem = tmpElem.substring(tmpElem.indexOf(",") + 1);
            dataFileOp.setSize(Long.parseLong(tmpElem.substring(0, tmpElem.indexOf(","))));
            tmpElem = tmpElem.substring(tmpElem.indexOf(",") + 1);
            dataFileOp.setFileExistCols(tmpElem);
            rsList.add(dataFileOp);
        }
        return rsList;
    }

<<<<<<< HEAD
    
=======
    public static String changeUUIDListToString(List<UUID> uuidList) {
        StringBuilder sb = new StringBuilder();
        if (uuidList.size() == 0) {
            return sb.toString();
        }
        for (UUID uuid : uuidList) {
            sb.append(String.format("'%s',", uuid.toString()));
        }
        sb = new StringBuilder(sb.substring(0, sb.length() - 1));
        return sb.toString();
    }

    public static String changeUUIDListToOrderString(List<UUID> uuidList) {
        StringBuilder sb = new StringBuilder();
        if (uuidList.size() == 0) {
            return sb.toString();
        }
        for (UUID uuid : uuidList) {
            sb.append(String.format("%s,", uuid.toString()));
        }
        sb = new StringBuilder(sb.substring(0, sb.length() - 1));
        return sb.toString();
    }

    public static List<UUID> changeStringToUUIDList(String s) {
        List<UUID> uuidList = new ArrayList<>();
        if (!s.startsWith("{") || !s.endsWith("}")) {
            // todo
            return uuidList;
        }
        s = s.substring(1, s.length() - 1);
        String[] uuids = s.split(",");
        for (String uuid : uuids) {
            uuidList.add(UUID.fromString(uuid));
        }
        return uuidList;
    }

    public static String changePartitionDescListToString(List<String> partitionDescList) {
        StringBuilder sb = new StringBuilder();
        if (partitionDescList.size() < 1) {
            return sb.append("''").toString();
        }
        for (String s : partitionDescList) {
            sb.append(String.format("'%s',", s));
        }
        return sb.substring(0, sb.length() - 1);
    }

    public static void fillDataSourceConfig(HikariConfig config) {
        config.setConnectionTimeout(10000);
        config.setIdleTimeout(60000);
        config.setMaximumPoolSize(8);
        config.setKeepaliveTime(10000);
        config.setMinimumIdle(1);
        config.addDataSourceProperty( "cachePrepStmts" , "true" );
        config.addDataSourceProperty( "prepStmtCacheSize" , "250" );
        config.addDataSourceProperty( "prepStmtCacheSqlLimit" , "2048" );
    }
>>>>>>> 9c928011
}<|MERGE_RESOLUTION|>--- conflicted
+++ resolved
@@ -69,14 +69,14 @@
     }
 
     /**
-     * PG connection config retrieved in the following order:
-     * 1. An env var "LAKESOUL_HOME" (case-insensitive) point to a property file or
-     * 2. A system property "lakesoul_home" (in lower case) point to a property file;
-     * Following config keys are used to read the property file:
-     * lakesoul.pg.driver, lakesoul.pg.url, lakesoul.pg.username, lakesoul.pg.password
-     * 3. Any of the following env var exist:
-     * LAKESOUL_PG_DRIVER, LAKESOUL_PG_URL, LAKESOUL_PG_USERNAME, LAKESOUL_PG_PASSWORD
-     * 4. Otherwise, resolved to each's config's default
+     *  PG connection config retrieved in the following order:
+     *  1. An env var "LAKESOUL_HOME" (case-insensitive) point to a property file or
+     *  2. A system property "lakesoul_home" (in lower case) point to a property file;
+     *      Following config keys are used to read the property file:
+     *          lakesoul.pg.driver, lakesoul.pg.url, lakesoul.pg.username, lakesoul.pg.password
+     *  3. Any of the following env var exist:
+     *      LAKESOUL_PG_DRIVER, LAKESOUL_PG_URL, LAKESOUL_PG_USERNAME, LAKESOUL_PG_PASSWORD
+     *  4. Otherwise, resolved to each's config's default
      */
     public static DataBaseProperty getDBInfo() {
 
@@ -206,58 +206,6 @@
         return rsList;
     }
 
-<<<<<<< HEAD
-    
-=======
-    public static String changeUUIDListToString(List<UUID> uuidList) {
-        StringBuilder sb = new StringBuilder();
-        if (uuidList.size() == 0) {
-            return sb.toString();
-        }
-        for (UUID uuid : uuidList) {
-            sb.append(String.format("'%s',", uuid.toString()));
-        }
-        sb = new StringBuilder(sb.substring(0, sb.length() - 1));
-        return sb.toString();
-    }
-
-    public static String changeUUIDListToOrderString(List<UUID> uuidList) {
-        StringBuilder sb = new StringBuilder();
-        if (uuidList.size() == 0) {
-            return sb.toString();
-        }
-        for (UUID uuid : uuidList) {
-            sb.append(String.format("%s,", uuid.toString()));
-        }
-        sb = new StringBuilder(sb.substring(0, sb.length() - 1));
-        return sb.toString();
-    }
-
-    public static List<UUID> changeStringToUUIDList(String s) {
-        List<UUID> uuidList = new ArrayList<>();
-        if (!s.startsWith("{") || !s.endsWith("}")) {
-            // todo
-            return uuidList;
-        }
-        s = s.substring(1, s.length() - 1);
-        String[] uuids = s.split(",");
-        for (String uuid : uuids) {
-            uuidList.add(UUID.fromString(uuid));
-        }
-        return uuidList;
-    }
-
-    public static String changePartitionDescListToString(List<String> partitionDescList) {
-        StringBuilder sb = new StringBuilder();
-        if (partitionDescList.size() < 1) {
-            return sb.append("''").toString();
-        }
-        for (String s : partitionDescList) {
-            sb.append(String.format("'%s',", s));
-        }
-        return sb.substring(0, sb.length() - 1);
-    }
-
     public static void fillDataSourceConfig(HikariConfig config) {
         config.setConnectionTimeout(10000);
         config.setIdleTimeout(60000);
@@ -268,5 +216,4 @@
         config.addDataSourceProperty( "prepStmtCacheSize" , "250" );
         config.addDataSourceProperty( "prepStmtCacheSqlLimit" , "2048" );
     }
->>>>>>> 9c928011
 }
--- conflicted
+++ resolved
@@ -8,12 +8,8 @@
 import com.alibaba.fastjson.JSONObject;
 import com.dmetasoul.lakesoul.meta.dao.*;
 import com.dmetasoul.lakesoul.meta.entity.*;
-import com.dmetasoul.lakesoul.meta.rbac.AuthZ;
-import com.dmetasoul.lakesoul.meta.rbac.AuthZAfter;
-import com.dmetasoul.lakesoul.meta.rbac.AuthZBefore;
-import com.dmetasoul.lakesoul.meta.rbac.fetcher.TableReadFetcher;
-import com.dmetasoul.lakesoul.meta.rbac.fetcher.TableReadFetcher;
-import com.dmetasoul.lakesoul.meta.rbac.fetcher.TableWriteFetcher;
+import com.dmetasoul.lakesoul.meta.rbac.AuthZContext;
+import com.dmetasoul.lakesoul.meta.rbac.AuthZEnforcer;
 import org.apache.commons.lang3.StringUtils;
 import org.slf4j.Logger;
 import org.slf4j.LoggerFactory;
@@ -100,8 +96,6 @@
         return tableInfoDao.selectByTableNameAndNameSpace(tableName, namespace);
     }
 
-    @AuthZ(value = "db.tb_create_drop")
-    @AuthZBefore(name = "namespace")
     public void createNewTable(String tableId, String namespace, String tableName, String tablePath, String tableSchema,
                                JSONObject properties, String partitions) {
 
@@ -114,13 +108,15 @@
         tableInfo.setPartitions(partitions);
         tableInfo.setProperties(properties.toJSONString());
 
+        String domain = AuthZContext.getInstance().getDomain();
+
         if (StringUtils.isNotBlank(tableName)) {
-            tableNameIdDao.insert(TableNameIdDao.newTableNameId(tableName, tableId, namespace));
+            tableNameIdDao.insert(TableNameIdDao.newTableNameId(tableName, tableId, namespace, domain));
         }
         if (StringUtils.isNotBlank(tablePath)) {
             boolean ex = false;
             try {
-                tablePathIdDao.insert(TablePathIdDao.newTablePathId(tablePath, tableId, namespace));
+                tablePathIdDao.insert(TablePathIdDao.newTablePathId(tablePath, tableId, namespace, domain));
             } catch (Exception e) {
                 ex = true;
                 throw e;
@@ -132,6 +128,9 @@
         }
         boolean ex = false;
         try {
+            if(AuthZEnforcer.authZEnabled()){
+                tableInfo.setDomain(AuthZContext.getInstance().getDomain());
+            }
             tableInfoDao.insert(tableInfo.build());
         } catch (Exception e) {
             ex = true;
@@ -156,8 +155,6 @@
         return tablePathIdDao.listAllPathByNamespace(table_namespace);
     }
 
-    @AuthZ(value = "db.tb_read")
-    @AuthZAfter(fetcher = TableReadFetcher.class)
     public TableInfo getTableInfoByPath(String tablePath) {
         return tableInfoDao.selectByTablePath(tablePath);
     }
@@ -248,8 +245,6 @@
         tableInfoDao.updateByTableId(tableId, "", "", tableSchema);
     }
 
-    @AuthZ(value = "db.tb_create_drop")
-    @AuthZBefore(name = "tableNamespace")
     public void deleteTableInfo(String tablePath, String tableId, String tableNamespace) {
         tablePathIdDao.delete(tablePath);
         TableInfo tableInfo = tableInfoDao.selectByTableId(tableId);
@@ -339,6 +334,7 @@
                 TableNameId.newBuilder()
                         .setTableId(tableInfo.getTableId())
                         .setTableName(tableName)
+                        .setDomain(AuthZContext.getInstance().getDomain())
                         .build());
     }
 
@@ -366,22 +362,17 @@
         }
         tableInfoDao.updateByTableId(tableId, tableName, tablePath, "");
 
-        tableNameIdDao.insert(TableNameIdDao.newTableNameId(tableName, tableId, tableNamespace));
+        // TODO: 正确获取domain信息
+        // String domain = AuthZContext.getInstance().getDomain();
+        tableNameIdDao.insert(TableNameIdDao.newTableNameId(tableName, tableId, tableNamespace, domain));
     }
 
     public boolean batchCommitDataCommitInfo(List<DataCommitInfo> listData) {
         return dataCommitInfoDao.batchInsert(listData);
     }
 
-<<<<<<< HEAD
-    @AuthZ(value = "db.tb_write")
-    @AuthZBefore(fetcher = TableWriteFetcher.class)
-    public boolean commitData(MetaInfo metaInfo, boolean changeSchema, String commitOp) {
-        List<PartitionInfo> listPartitionInfo = metaInfo.getListPartition();
-=======
     public boolean commitData(MetaInfo metaInfo, boolean changeSchema, CommitOp commitOp) {
         List<PartitionInfo> listPartitionInfo = metaInfo.getListPartitionList();
->>>>>>> 8f3778b0
         TableInfo tableInfo = metaInfo.getTableInfo();
         List<PartitionInfo> readPartitionInfo = metaInfo.getReadPartitionInfoList();
         String tableId = tableInfo.getTableId();
@@ -822,30 +813,18 @@
         return namespaceDao.listNamespaces();
     }
 
-<<<<<<< HEAD
-
-    @AuthZ(value = "domain.db_create")
-    public void createNewNamespace(String name,
-                                   JSONObject properties,
-                                   String comment) {
-        Namespace namespace = new Namespace();
-        namespace.setNamespace(name);
-        namespace.setProperties(properties);
-        namespace.setComment(comment);
-
-        boolean insertNamespaceFlag = namespaceDao.insert(namespace);
-        if (!insertNamespaceFlag) {
-            throw new IllegalStateException(String.format("namespace %s already exists!", name));
-        }
-=======
     public void createNewNamespace(String name, String properties, String comment) {
         Namespace.Builder namespace = Namespace.newBuilder()
                 .setNamespace(name)
                 .setProperties(properties)
                 .setComment(comment == null ? "" : comment);
->>>>>>> 8f3778b0
+
+        if(AuthZEnforcer.authZEnabled()){
+            namespace.setDomain(AuthZContext.getInstance().getDomain());
+        }
 
         namespaceDao.insert(namespace.build());
+
     }
 
     public Namespace getNamespaceByNamespace(String namespace) {
@@ -864,8 +843,6 @@
         namespaceDao.updatePropertiesByNamespace(namespace, newProperties.toJSONString());
     }
 
-    @AuthZ(value = "db.db_drop")
-    @AuthZBefore(index = 0)
     public void deleteNamespace(String namespace) {
         namespaceDao.deleteByNamespace(namespace);
     }

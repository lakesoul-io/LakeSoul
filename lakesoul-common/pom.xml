<?xml version="1.0" encoding="UTF-8"?>
<project xmlns="http://maven.apache.org/POM/4.0.0"
         xmlns:xsi="http://www.w3.org/2001/XMLSchema-instance"
         xsi:schemaLocation="http://maven.apache.org/POM/4.0.0 http://maven.apache.org/xsd/maven-4.0.0.xsd">
    <parent>
        <artifactId>lakesoul-parent</artifactId>
        <groupId>com.dmetasoul</groupId>
        <version>2.1.0-SNAPSHOT</version>
    </parent>
    <modelVersion>4.0.0</modelVersion>

    <artifactId>lakesoul-common</artifactId>
    <version>2.1.0-SNAPSHOT</version>
    <build>
        <plugins>
            <plugin>
                <groupId>org.apache.maven.plugins</groupId>
                <artifactId>maven-compiler-plugin</artifactId>
                <configuration>
                    <source>8</source>
                    <target>8</target>
                </configuration>
            </plugin>
        </plugins>
    </build>

    <properties>
<<<<<<< HEAD
        <postgresql.version>42.5.0</postgresql.version>
=======
        <postgresql.version>42.5.1</postgresql.version>
>>>>>>> 49dcb25c
        <spark.version>3.1.2</spark.version>
        <debezium.version>1.5.4.Final</debezium.version>
        <scala.binary.version>2.12</scala.binary.version>
        <mysql.version>8.0.30</mysql.version>
        <local.scope>provided</local.scope>
    </properties>

    <dependencies>
        <dependency>
            <groupId>org.postgresql</groupId>
            <artifactId>postgresql</artifactId>
            <version>${postgresql.version}</version>
        </dependency>
        <dependency>
            <groupId>com.zaxxer</groupId>
            <artifactId>HikariCP</artifactId>
            <version>4.0.3</version>
        </dependency>
        <dependency>
            <groupId>commons-lang</groupId>
            <artifactId>commons-lang</artifactId>
            <version>2.6</version>
        </dependency>
        <dependency>
            <groupId>com.google.guava</groupId>
            <artifactId>guava</artifactId>
            <version>14.0.1</version>
            <scope>${local.scope}</scope>
        </dependency>

        <!--fastjson-->
        <dependency>
            <groupId>com.alibaba</groupId>
            <artifactId>fastjson</artifactId>
            <version>1.2.83</version>
        </dependency>
    </dependencies>

</project><|MERGE_RESOLUTION|>--- conflicted
+++ resolved
@@ -25,11 +25,7 @@
     </build>
 
     <properties>
-<<<<<<< HEAD
-        <postgresql.version>42.5.0</postgresql.version>
-=======
         <postgresql.version>42.5.1</postgresql.version>
->>>>>>> 49dcb25c
         <spark.version>3.1.2</spark.version>
         <debezium.version>1.5.4.Final</debezium.version>
         <scala.binary.version>2.12</scala.binary.version>

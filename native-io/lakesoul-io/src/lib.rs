/*
 * Copyright [2022] [DMetaSoul Team]
 *
 * Licensed under the Apache License, Version 2.0 (the "License");
 * you may not use this file except in compliance with the License.
 * You may obtain a copy of the License at
 *
 *     http://www.apache.org/licenses/LICENSE-2.0
 *
 * Unless required by applicable law or agreed to in writing, software
 * distributed under the License is distributed on an "AS IS" BASIS,
 * WITHOUT WARRANTIES OR CONDITIONS OF ANY KIND, either express or implied.
 * See the License for the specific language governing permissions and
 * limitations under the License.
 */

#![feature(new_uninit)]
#![feature(get_mut_unchecked)]
#![feature(io_error_more)]
#![feature(sync_unsafe_cell)]

pub mod lakesoul_reader;
pub mod filter;
pub mod lakesoul_writer;
pub mod lakesoul_io_config;
pub use datafusion::arrow::error::Result;
pub mod sorted_merge;
<<<<<<< HEAD

#[cfg(feature = "hdfs")]
mod hdfs;
=======
pub mod default_column_stream;
pub mod constant;
>>>>>>> c59e0015
<|MERGE_RESOLUTION|>--- conflicted
+++ resolved
@@ -25,11 +25,9 @@
 pub mod lakesoul_io_config;
 pub use datafusion::arrow::error::Result;
 pub mod sorted_merge;
-<<<<<<< HEAD
 
 #[cfg(feature = "hdfs")]
 mod hdfs;
-=======
+
 pub mod default_column_stream;
-pub mod constant;
->>>>>>> c59e0015
+pub mod constant;
--- conflicted
+++ resolved
@@ -18,17 +18,18 @@
 use std::mem::MaybeUninit;
 use std::sync::Arc;
 
-use arrow::datatypes::SchemaRef;
-use arrow::error::Result as ArrowResult;
-use arrow::record_batch::RecordBatch;
-
-use datafusion::error::{DataFusionError, Result};
+use arrow_schema::SchemaRef;
+
+
+pub use datafusion::arrow::error::ArrowError;
+pub use datafusion::arrow::error::Result as ArrowResult;
+pub use datafusion::arrow::record_batch::RecordBatch;
+pub use datafusion::error::{DataFusionError, Result};
 use datafusion::physical_plan::expressions::{PhysicalSortExpr, col};
 
 use datafusion::prelude::SessionContext;
 
 use core::pin::Pin;
-use arrow_schema::SchemaRef;
 use datafusion::physical_plan::RecordBatchStream;
 use futures::StreamExt;
 
@@ -58,7 +59,6 @@
     }
 
     pub async fn start(&mut self) -> Result<()> {
-<<<<<<< HEAD
         match self.config.files.len() {
             1 => {
                 let mut df = self
@@ -70,18 +70,6 @@
                     df = df.select_columns(&cols)?;
                 }
                 df = self.config.filters.iter().try_fold(df, |df, f| df.filter(f.clone()))?;
-=======
-        let mut df = self
-            .sess_ctx
-            .read_parquet(self.config.files[0].as_str(), Default::default())
-            .await?;
-        if !self.config.columns.is_empty() {
-            let cols: Vec<_> = self.config.columns.iter().map(String::as_str).collect();
-            df = df.select_columns(&cols)?;
-        }
-        df = self.config.filters.iter().try_fold(df, |df, f| df.filter(f.clone()))?;
-        self.schema = Some(df.schema().clone().into());
->>>>>>> 0e228a49
 
                 self.stream = Box::new(MaybeUninit::new(df.execute_stream().await?));
                 Ok(())
@@ -102,7 +90,7 @@
                         stream,
                     ));
                 }
-                let schema: SchemaRef = Arc::new(serde_json::from_str(self.config.schema_json.as_str()).unwrap());
+                let schema: SchemaRef = self.config.schema.0.clone();
 
                 let mut sort_exprs = Vec::with_capacity(self.config.primary_keys.len());
                 for i in 0..self.config.primary_keys.len() {
@@ -199,7 +187,7 @@
         let project_dir = std::env::current_dir()?;
         let reader_conf = LakeSoulIOConfigBuilder::new()
             .with_files(vec![
-                "/Users/ceng/PycharmProjects/write_parquet/small_1.parquet".to_string(),
+                project_dir.join("../lakesoul-io-java/src/test/resources/sample-parquet-files/part-00000-a9e77425-5fb4-456f-ba52-f821123bd193-c000.snappy.parquet").into_os_string().into_string().unwrap()
                 ])
             .with_thread_num(1)
             .with_batch_size(256)
@@ -209,8 +197,8 @@
         let mut row_cnt: usize = 0;
 
         while let Some(rb) = reader.next_rb().await {
-            let rb = &rb.unwrap();
-            println!("{}", rb.schema());
+            let num_rows = &rb.unwrap().num_rows();
+            row_cnt = row_cnt + num_rows;
         }
         assert_eq!(row_cnt, 1000);
         Ok(())

--- conflicted
+++ resolved
@@ -76,7 +76,6 @@
     pub async fn start(&mut self) -> Result<()> {
         let schema: SchemaRef = self.config.schema.0.clone();
         if self.config.primary_keys.is_empty() {
-<<<<<<< HEAD
             if self.config.files.len() > 0 {
                 let mut stream_vec = Vec::<SendableRecordBatchStream>::with_capacity(self.config.files.len());
                 for i in 0..self.config.files.len() {
@@ -97,36 +96,10 @@
                         // .map(|field| logical_col(field.name().as_str()))
                         .collect::<Vec<_>>();
 
-                    let stream = if cols.is_empty() {
-                        let file_name = self.config.files[i].as_str();
-
-                        // local style path should have already been handled in create_session_context,
-                        // so we don't have to deal with ParseError::RelativeUrlWithoutBase here
-                        let (object_store, path) = match Url::parse(file_name) {
-                            Ok(url) => Ok((
-                                self.sess_ctx
-                                    .runtime_env()
-                                    .object_store(ObjectStoreUrl::parse(&url[..url::Position::BeforePath])?)?,
-                                Path::from(url.path()),
-                            )),
-                            Err(e) => Err(DataFusionError::External(Box::new(e))),
-                        }?;
-
-                        if let GetResult::File(file, _) = object_store.get(&path).await.unwrap() {
-                            let num_rows = ParquetRecordBatchStreamBuilder::new(File::from_std(file))
-                                .await
-                                .unwrap()
-                                .metadata()
-                                .file_metadata()
-                                .num_rows() as usize;
-                            Box::pin(EmptySchemaStream::new(self.config.batch_size, num_rows))
-                        } else {
-                            return Err(DataFusionError::Internal(
-                                "LakeSoulReader fails to get_file".to_string(),
-                            ));
-                        }
-                    } else {
-                        df = df.select(cols)?;
+                let stream = if cols.is_empty() {
+                    Box::pin(EmptySchemaStream::new(self.config.batch_size, df.count().await?))
+                } else {
+                    df = df.select(cols)?;
 
                         df = self.config.filter_strs.iter().try_fold(df, |df, f| {
                             df.filter(FilterParser::parse(f.clone(), file_schema.clone()))
@@ -136,36 +109,6 @@
                     stream_vec.push(stream);
                 }
                 let stream = DefaultColumnStream::new_from_streams_with_default(stream_vec, schema.clone(), Arc::new(self.config.default_column_value.clone()));
-=======
-            if self.config.files.len() == 1 {
-                let mut df = self
-                    .sess_ctx
-                    .read_parquet(self.config.files[0].as_str(), Default::default())
-                    .await?;
-
-                let file_schema = Arc::new(Schema::from(df.schema()));
-
-                let cols = schema
-                    .fields()
-                    .iter()
-                    .filter_map(|field| match file_schema.column_with_name(field.name()) {
-                        Some((_, file_field)) => Some(logical_col(file_field.name())),
-                        _ => None,
-                    })
-                    .collect::<Vec<_>>();
-
-                let stream = if cols.is_empty() {
-                    Box::pin(EmptySchemaStream::new(self.config.batch_size, df.count().await?))
-                } else {
-                    df = df.select(cols)?;
-
-                    df = self.config.filter_strs.iter().try_fold(df, |df, f| {
-                        df.filter(FilterParser::parse(f.clone(), file_schema.clone()))
-                    })?;
-                    df.execute_stream().await?
-                };
-                let stream = DefaultColumnStream::new_from_stream(stream, schema.clone(), true);
->>>>>>> 13a4f421
                 self.schema = Some(stream.schema().clone().into());
                 self.stream = Some(Box::pin(stream));
 

/*
 * Copyright [2022] [DMetaSoul Team]
 *
 * Licensed under the Apache License, Version 2.0 (the "License");
 * you may not use this file except in compliance with the License.
 * You may obtain a copy of the License at
 *
 *     http://www.apache.org/licenses/LICENSE-2.0
 *
 * Unless required by applicable law or agreed to in writing, software
 * distributed under the License is distributed on an "AS IS" BASIS,
 * WITHOUT WARRANTIES OR CONDITIONS OF ANY KIND, either express or implied.
 * See the License for the specific language governing permissions and
 * limitations under the License.
 */

use atomic_refcell::AtomicRefCell;
use std::sync::Arc;

use arrow::datatypes::Schema;
use arrow_schema::SchemaRef;

use parquet::arrow::ParquetRecordBatchStreamBuilder;

pub use datafusion::arrow::error::ArrowError;
pub use datafusion::arrow::error::Result as ArrowResult;
pub use datafusion::arrow::record_batch::RecordBatch;
use datafusion::physical_plan::SendableRecordBatchStream;
use datafusion::datasource::object_store::ObjectStoreUrl;
pub use datafusion::error::{DataFusionError, Result};
use datafusion::logical_expr::col as logical_col;
use datafusion::physical_plan::expressions::{col, PhysicalSortExpr};

use datafusion::prelude::SessionContext;

use core::pin::Pin;
use datafusion::physical_plan::RecordBatchStream;
use futures::future::try_join_all;
use futures::StreamExt;

use object_store::path::Path;
use object_store::GetResult;
use url::Url;

use tokio::fs::File;
use tokio::runtime::Runtime;
use tokio::sync::Mutex;
use tokio::task::JoinHandle;

use crate::default_column_stream;
use crate::default_column_stream::default_column_stream::DefaultColumnStream;
use crate::default_column_stream::empty_schema_stream::EmptySchemaStream;
use crate::filter::Parser as FilterParser;
use crate::lakesoul_io_config::{create_session_context, LakeSoulIOConfig};
use crate::sorted_merge::merge_operator::MergeOperator;
use crate::sorted_merge::sorted_stream_merger::{SortedStream, SortedStreamMerger};

pub struct LakeSoulReader {
    sess_ctx: SessionContext,
    config: LakeSoulIOConfig,
    stream: Option<Pin<Box<dyn RecordBatchStream + Send>>>,
    pub(crate) schema: Option<SchemaRef>,
}

impl LakeSoulReader {
    pub fn new(mut config: LakeSoulIOConfig) -> Result<Self> {
        let sess_ctx = create_session_context(&mut config)?;
        Ok(LakeSoulReader {
            sess_ctx,
            config,
            stream: None,
            schema: None,
        })
    }

    pub async fn start(&mut self) -> Result<()> {
        let schema: SchemaRef = self.config.schema.0.clone();
        if self.config.primary_keys.is_empty() {
<<<<<<< HEAD
            if self.config.files.len() > 0 {
                let mut stream_vec = Vec::<SendableRecordBatchStream>::with_capacity(self.config.files.len());
                for i in 0..self.config.files.len() {
                    let mut df = self
                        .sess_ctx
                        .read_parquet(self.config.files[i].as_str(), Default::default())
                        .await?;

                    let file_schema = Arc::new(Schema::from(df.schema()));

                    let cols = schema
                        .fields()
                        .iter()
                        .filter_map(|field| match file_schema.column_with_name(field.name()) {
                            Some((_, file_field)) => Some(logical_col(file_field.name())),
                            _ => None,
                        })
                        // .map(|field| logical_col(field.name().as_str()))
                        .collect::<Vec<_>>();

                    let stream = if cols.is_empty() {
                        let file_name = self.config.files[i].as_str();

                        // local style path should have already been handled in create_session_context,
                        // so we don't have to deal with ParseError::RelativeUrlWithoutBase here
                        let (object_store, path) = match Url::parse(file_name) {
                            Ok(url) => Ok((
                                self.sess_ctx
                                    .runtime_env()
                                    .object_store(ObjectStoreUrl::parse(&url[..url::Position::BeforePath])?)?,
                                Path::from(url.path()),
                            )),
                            Err(e) => Err(DataFusionError::External(Box::new(e))),
                        }?;

                        if let GetResult::File(file, _) = object_store.get(&path).await.unwrap() {
                            let num_rows = ParquetRecordBatchStreamBuilder::new(File::from_std(file))
                                .await
                                .unwrap()
                                .metadata()
                                .file_metadata()
                                .num_rows() as usize;
                            Box::pin(EmptySchemaStream::new(self.config.batch_size, num_rows))
                        } else {
                            return Err(DataFusionError::Internal(
                                "LakeSoulReader fails to get_file".to_string(),
                            ));
                        }
=======
            if self.config.files.len() == 1 {
                let mut df = self
                    .sess_ctx
                    .read_parquet(self.config.files[0].as_str(), Default::default())
                    .await?;

                let file_schema = Arc::new(Schema::from(df.schema()));

                let cols = schema
                    .fields()
                    .iter()
                    .filter_map(|field| match file_schema.column_with_name(field.name()) {
                        Some((_, file_field)) => Some(logical_col(file_field.name())),
                        _ => None,
                    })
                    .collect::<Vec<_>>();

                let stream = if cols.is_empty() {
                    let file_name = self.config.files[0].as_str();

                    // local style path should have already been handled in create_session_context,
                    // so we don't have to deal with ParseError::RelativeUrlWithoutBase here
                    let (object_store, path) = match Url::parse(file_name) {
                        Ok(url) => Ok((
                            self.sess_ctx
                                .runtime_env()
                                .object_store(ObjectStoreUrl::parse(&url[..url::Position::BeforePath])?)?,
                            Path::from(url.path()),
                        )),
                        Err(e) => Err(DataFusionError::External(Box::new(e))),
                    }?;

                    if let GetResult::File(file, _) = object_store.get(&path).await.unwrap() {
                        let num_rows = ParquetRecordBatchStreamBuilder::new(File::from_std(file))
                            .await
                            .unwrap()
                            .metadata()
                            .file_metadata()
                            .num_rows() as usize;
                        Box::pin(EmptySchemaStream::new(self.config.batch_size, num_rows))
>>>>>>> d32d0027
                    } else {
                        df = df.select(cols)?;

                        df = self.config.filter_strs.iter().try_fold(df, |df, f| {
                            df.filter(FilterParser::parse(f.clone(), file_schema.clone()))
                        })?;
                        df.execute_stream().await?
                    };
                    stream_vec.push(stream);
                }
                let stream = DefaultColumnStream::new_from_streams_with_default(stream_vec, schema.clone(), Arc::new(self.config.default_column_value.clone()));
                self.schema = Some(stream.schema().clone().into());
                self.stream = Some(Box::pin(stream));

                Ok(())
            } else {
                Err(DataFusionError::Internal(
                    "LakeSoulReader has wrong number of file".to_string(),
                ))
            }
        } else {
            if self.config.files.len() == 0 {
                Err(DataFusionError::Internal(
                    "LakeSoulReader has wrong number of file".to_string(),
                ))
            } else {
                let finalize_schema: SchemaRef = self.config.schema.0.clone();
                let schema: SchemaRef = Arc::new(Schema::new(finalize_schema.fields.iter().filter_map(|field|if self.config.default_column_value.get(field.name()).is_none() {Some(field.clone())} else {None}).collect::<Vec<_>>())); //merge_schema

                let mut stream_init_futs = Vec::with_capacity(self.config.files.len());
                for i in 0..self.config.files.len() {
                    let file = self.config.files[i].clone();
                    let sess_ctx = self.sess_ctx.clone();
                    let filter_str = self.config.filter_strs.clone();
                    let schema = schema.clone();
                    let future = async move {
                        let mut df = sess_ctx.read_parquet(file.as_str(), Default::default()).await?;

                        let file_schema = Arc::new(Schema::from(df.schema()));
                        let cols = file_schema
                            .fields()
                            .iter()
                            .filter(|field| schema.index_of(field.name()).is_ok())
                            .map(|field| logical_col(field.name().as_str()))
                            .collect::<Vec<_>>();
                        df = df.select(cols)?;
                        df = filter_str.iter().try_fold(df, |df, f| {
                            df.filter(FilterParser::parse(f.clone(), file_schema.clone()))
                        })?;
                        df.execute_stream().await
                    };
                    stream_init_futs.push(future);
                }

                let stream_res = try_join_all(stream_init_futs).await?;
                let streams = stream_res
                    .into_iter()
                    .map(|s| {
                        SortedStream::new(Box::pin(DefaultColumnStream::new_from_stream(s, schema.clone())))
                    })
                    .collect();

                let mut sort_exprs = Vec::with_capacity(self.config.primary_keys.len());
                for i in 0..self.config.primary_keys.len() {
                    sort_exprs.push(PhysicalSortExpr {
                        expr: col(self.config.primary_keys[i].as_str(), &schema).unwrap(),
                        options: Default::default(),
                    });
                }

                let merge_ops = self
                    .config
                    .schema
                    .0
                    .fields()
                    .iter()
                    .map(|field| {
                        MergeOperator::from_name(
                            self.config
                                .merge_operators
                                .get(field.name())
                                .unwrap_or(&String::from("UseLast")),
                        )
                    })
                    .collect::<Vec<_>>();

                let merge_stream = SortedStreamMerger::new_from_streams(
                    streams,
                    schema.clone(),
                    self.config.primary_keys.clone(),
                    self.config.batch_size,
                    merge_ops,
                )
                .unwrap();
<<<<<<< HEAD
                let finalized_stream = DefaultColumnStream::new_from_streams_with_default(vec![Box::pin(merge_stream)], finalize_schema.clone(), Arc::new(self.config.default_column_value.clone()));
                self.schema = Some(finalized_stream.schema().clone().into());
                self.stream = Box::new(MaybeUninit::new(Box::pin(finalized_stream)));
=======
                self.schema = Some(merge_stream.schema().clone().into());
                self.stream = Some(Box::pin(merge_stream));
>>>>>>> d32d0027
                Ok(())
            }
        }
    }

    pub async fn next_rb(&mut self) -> Option<ArrowResult<RecordBatch>> {
        if let Some(stream) = &mut self.stream {
            stream.next().await
        } else {
            None
        }
    }
}

// Reader will be used in async closure sent to tokio
// while accessing its mutable methods.
pub struct SyncSendableMutableLakeSoulReader {
    inner: Arc<AtomicRefCell<Mutex<LakeSoulReader>>>,
    runtime: Arc<Runtime>,
    schema: Option<SchemaRef>,
}

impl SyncSendableMutableLakeSoulReader {
    pub fn new(reader: LakeSoulReader, runtime: Runtime) -> Self {
        SyncSendableMutableLakeSoulReader {
            inner: Arc::new(AtomicRefCell::new(Mutex::new(reader))),
            runtime: Arc::new(runtime),
            schema: None,
        }
    }

    pub fn start_blocked(&mut self) -> Result<()> {
        let inner_reader = self.inner.clone();
        let runtime = self.get_runtime();
        runtime.block_on(async {
            let reader = inner_reader.borrow();
            let mut reader = reader.lock().await;
            reader.start().await?;
            self.schema = reader.schema.clone();
            Ok(())
        })
    }

    pub fn next_rb_callback(
        &self,
        f: Box<dyn FnOnce(Option<ArrowResult<RecordBatch>>) + Send + Sync>,
    ) -> JoinHandle<()> {
        let inner_reader = self.get_inner_reader();
        let runtime = self.get_runtime();
        runtime.spawn(async move {
            let reader = inner_reader.borrow();
            let mut reader = reader.lock().await;
            let rb = reader.next_rb().await;
            f(rb);
        })
    }

    pub fn get_schema(&self) -> Option<SchemaRef> {
        self.schema.clone()
    }

    fn get_runtime(&self) -> Arc<Runtime> {
        self.runtime.clone()
    }

    fn get_inner_reader(&self) -> Arc<AtomicRefCell<Mutex<LakeSoulReader>>> {
        self.inner.clone()
    }
}

#[cfg(test)]
mod tests {
    use super::*;
    use rand::prelude::*;
    use std::mem::ManuallyDrop;
    use std::sync::mpsc::sync_channel;
    use std::time::Instant;
    use tokio::runtime::Builder;

    use arrow::datatypes::{DataType, Field, Schema};
    use arrow::util::pretty::print_batches;

    #[tokio::test]
    async fn test_reader_local() -> Result<()> {
        let project_dir = std::env::current_dir()?;
        let reader_conf = LakeSoulIOConfigBuilder::new()
            .with_files(vec![
                project_dir.join("../lakesoul-io-java/src/test/resources/sample-parquet-files/part-00000-a9e77425-5fb4-456f-ba52-f821123bd193-c000.snappy.parquet").into_os_string().into_string().unwrap()
                ])
            .with_thread_num(1)
            .with_batch_size(256)
            .build();
        let mut reader = LakeSoulReader::new(reader_conf)?;
        reader.start().await?;
        let mut row_cnt: usize = 0;

        while let Some(rb) = reader.next_rb().await {
            let num_rows = &rb.unwrap().num_rows();
            row_cnt = row_cnt + num_rows;
        }
        assert_eq!(row_cnt, 1000);
        Ok(())
    }

    #[test]
    fn test_reader_local_blocked() -> Result<()> {
        let project_dir = std::env::current_dir()?;
        let reader_conf = LakeSoulIOConfigBuilder::new()
            .with_files(vec![
                 project_dir.join("../lakesoul-io-java/src/test/resources/sample-parquet-files/part-00000-a9e77425-5fb4-456f-ba52-f821123bd193-c000.snappy.parquet").into_os_string().into_string().unwrap()
            ])
            .with_thread_num(2)
            .with_batch_size(11)
            .with_primary_keys(vec!["id".to_string()])
            .with_schema(Arc::new(Schema::new(vec![
                // Field::new("name", DataType::Utf8, true),
                Field::new("id", DataType::Int64, false),
                // Field::new("x", DataType::Float64, true),
                // Field::new("y", DataType::Float64, true),
            ])))
            .build();
        let reader = LakeSoulReader::new(reader_conf)?;
        let runtime = Builder::new_multi_thread()
            .worker_threads(reader.config.thread_num)
            .build()
            .unwrap();
        let mut reader = SyncSendableMutableLakeSoulReader::new(reader, runtime);
        reader.start_blocked()?;
        let mut rng = thread_rng();
        loop {
            let (tx, rx) = sync_channel(1);
            let start = Instant::now();
            let f = move |rb: Option<ArrowResult<RecordBatch>>| match rb {
                None => tx.send(true).unwrap(),
                Some(rb) => {
                    thread::sleep(Duration::from_millis(200));
                    let num_rows = &rb.as_ref().unwrap().num_rows();
                    print_batches(&[rb.as_ref().unwrap().clone()]);

                    println!("time cost: {:?} ms", start.elapsed().as_millis()); // ms
                    tx.send(false).unwrap();
                }
            };
            thread::sleep(Duration::from_millis(rng.gen_range(600..1200)));

            reader.next_rb_callback(Box::new(f));
            let done = rx.recv().unwrap();
            if done {
                break;
            }
        }
        Ok(())
    }

    #[test]
    fn test_reader_partition() -> Result<()> {
        let reader_conf = LakeSoulIOConfigBuilder::new()
            .with_files(vec!["/path/to/file.parquet".to_string()])
            .with_thread_num(1)
            .with_batch_size(8192)
            .build();
        let reader = LakeSoulReader::new(reader_conf)?;
        let runtime = Builder::new_multi_thread()
            .worker_threads(reader.config.thread_num)
            .build()
            .unwrap();
        let mut reader = SyncSendableMutableLakeSoulReader::new(reader, runtime);
        reader.start_blocked()?;
        static mut ROW_CNT: usize = 0;
        loop {
            let (tx, rx) = sync_channel(1);
            let f = move |rb: Option<ArrowResult<RecordBatch>>| match rb {
                None => tx.send(true).unwrap(),
                Some(rb) => {
                    let rb = rb.unwrap();
                    let num_rows = &rb.num_rows();
                    unsafe {
                        ROW_CNT = ROW_CNT + num_rows;
                        println!("{}", ROW_CNT);
                    }

                    tx.send(false).unwrap();
                }
            };
            reader.next_rb_callback(Box::new(f));
            let done = rx.recv().unwrap();
            if done {
                break;
            }
        }
        Ok(())
    }

    use tokio::time::{sleep, Duration};

    #[tokio::test]
    async fn test_reader_s3() -> Result<()> {
        let reader_conf = LakeSoulIOConfigBuilder::new()
            .with_files(vec!["s3://path/to/file.parquet".to_string()])
            .with_thread_num(1)
            .with_batch_size(8192)
            .with_object_store_option(String::from("fs.s3a.access.key"), String::from("fs.s3.access.key"))
            .with_object_store_option(String::from("fs.s3a.secret.key"), String::from("fs.s3.secret.key"))
            .with_object_store_option(String::from("fs.s3a.region"), String::from("us-east-1"))
            .with_object_store_option(String::from("fs.s3a.bucket"), String::from("fs.s3.bucket"))
            .with_object_store_option(String::from("fs.s3a.endpoint"), String::from("fs.s3.endpoint"))
            .build();
        let reader = LakeSoulReader::new(reader_conf)?;
        let mut reader = ManuallyDrop::new(reader);
        reader.start().await?;
        static mut ROW_CNT: usize = 0;

        let start = Instant::now();
        while let Some(rb) = reader.next_rb().await {
            let num_rows = &rb.unwrap().num_rows();
            unsafe {
                ROW_CNT = ROW_CNT + num_rows;
                println!("{}", ROW_CNT);
            }
            sleep(Duration::from_millis(20)).await;
        }
        println!("time cost: {:?}ms", start.elapsed().as_millis()); // ms

        Ok(())
    }

    use std::thread;
    #[test]
    fn test_reader_s3_blocked() -> Result<()> {
        let reader_conf = LakeSoulIOConfigBuilder::new()
            .with_files(vec!["s3://path/to/file.parquet".to_string()])
            .with_thread_num(1)
            .with_batch_size(8192)
            .with_object_store_option(String::from("fs.s3a.access.key"), String::from("fs.s3.access.key"))
            .with_object_store_option(String::from("fs.s3a.secret.key"), String::from("fs.s3.secret.key"))
            .with_object_store_option(String::from("fs.s3a.region"), String::from("us-east-1"))
            .with_object_store_option(String::from("fs.s3a.bucket"), String::from("fs.s3.bucket"))
            .with_object_store_option(String::from("fs.s3a.endpoint"), String::from("fs.s3.endpoint"))
            .build();
        let reader = LakeSoulReader::new(reader_conf)?;
        let runtime = Builder::new_multi_thread()
            .worker_threads(reader.config.thread_num)
            .enable_all()
            .build()
            .unwrap();
        let mut reader = SyncSendableMutableLakeSoulReader::new(reader, runtime);
        reader.start_blocked()?;
        static mut ROW_CNT: usize = 0;
        let start = Instant::now();
        loop {
            let (tx, rx) = sync_channel(1);

            let f = move |rb: Option<ArrowResult<RecordBatch>>| match rb {
                None => tx.send(true).unwrap(),
                Some(rb) => {
                    let num_rows = &rb.unwrap().num_rows();
                    unsafe {
                        ROW_CNT = ROW_CNT + num_rows;
                        println!("{}", ROW_CNT);
                    }

                    thread::sleep(Duration::from_millis(20));
                    tx.send(false).unwrap();
                }
            };
            reader.next_rb_callback(Box::new(f));
            let done = rx.recv().unwrap();

            if done {
                println!("time cost: {:?} ms", start.elapsed().as_millis()); // ms
                break;
            }
        }
        Ok(())
    }

    use crate::lakesoul_io_config::LakeSoulIOConfigBuilder;
    use datafusion::logical_expr::{col, Expr};
    use datafusion_common::ScalarValue;

    async fn get_num_rows_of_file_with_filters(file_path: String, filters: Vec<Expr>) -> Result<usize> {
        let reader_conf = LakeSoulIOConfigBuilder::new()
            .with_files(vec![file_path])
            .with_thread_num(1)
            .with_batch_size(32)
            .with_filters(filters)
            .build();
        let reader = LakeSoulReader::new(reader_conf)?;
        let mut reader = ManuallyDrop::new(reader);
        reader.start().await?;
        let mut row_cnt: usize = 0;

        while let Some(rb) = reader.next_rb().await {
            row_cnt += &rb.unwrap().num_rows();
        }

        Ok(row_cnt)
    }

    #[tokio::test]
    async fn test_expr_eq_neq() -> Result<()> {
        let mut filters1: Vec<Expr> = vec![];
        let v = ScalarValue::Utf8(Some("Amanda".to_string()));
        let filter = col("first_name").eq(Expr::Literal(v));
        filters1.push(filter);
        let mut row_cnt1 = 0;
        let result = get_num_rows_of_file_with_filters("/path/to/file.parquet".to_string(), filters1).await;
        if let Ok(row_cnt) = result {
            row_cnt1 = row_cnt;
        } else {
            assert_eq!(0, 1);
        }

        let mut filters2: Vec<Expr> = vec![];
        let v = ScalarValue::Utf8(Some("Amanda".to_string()));
        let filter = col("first_name").not_eq(Expr::Literal(v));
        filters2.push(filter);

        let mut row_cnt2 = 0;
        let result = get_num_rows_of_file_with_filters("/path/to/file.parquet".to_string(), filters2).await;
        if let Ok(row_cnt) = result {
            row_cnt2 = row_cnt;
        } else {
            assert_eq!(0, 1);
        }

        assert_eq!(row_cnt1 + row_cnt2, 1000);

        Ok(())
    }

    #[tokio::test]
    async fn test_expr_lteq_gt() -> Result<()> {
        let mut filters1: Vec<Expr> = vec![];
        let v = ScalarValue::Float64(Some(139177.2));
        let filter = col("salary").lt_eq(Expr::Literal(v));
        filters1.push(filter);

        let mut row_cnt1 = 0;
        let result = get_num_rows_of_file_with_filters("/path/to/file.parquet".to_string(), filters1).await;
        if let Ok(row_cnt) = result {
            row_cnt1 = row_cnt;
        } else {
            assert_eq!(0, 1);
        }

        let mut filters2: Vec<Expr> = vec![];
        let v = ScalarValue::Float64(Some(139177.2));
        let filter = col("salary").gt(Expr::Literal(v));
        filters2.push(filter);

        let mut row_cnt2 = 0;
        let result = get_num_rows_of_file_with_filters("/path/to/file.parquet".to_string(), filters2).await;
        if let Ok(row_cnt) = result {
            row_cnt2 = row_cnt;
        } else {
            assert_eq!(0, 1);
        }

        let mut filters3: Vec<Expr> = vec![];
        let filter = col("salary").is_null();
        filters3.push(filter);

        let mut row_cnt3 = 0;
        let result = get_num_rows_of_file_with_filters("/path/to/file.parquet".to_string(), filters3).await;
        if let Ok(row_cnt) = result {
            row_cnt3 = row_cnt;
        } else {
            assert_eq!(0, 1);
        }

        assert_eq!(row_cnt1 + row_cnt2, 1000 - row_cnt3);

        Ok(())
    }

    #[tokio::test]
    async fn test_expr_null_notnull() -> Result<()> {
        let mut filters1: Vec<Expr> = vec![];
        let filter = col("cc").is_null();
        filters1.push(filter);

        let mut row_cnt1 = 0;
        let result = get_num_rows_of_file_with_filters("/path/to/file.parquet".to_string(), filters1).await;
        if let Ok(row_cnt) = result {
            row_cnt1 = row_cnt;
        } else {
            assert_eq!(0, 1);
        }

        let mut filters2: Vec<Expr> = vec![];
        let filter = col("cc").is_not_null();
        filters2.push(filter);

        let mut row_cnt2 = 0;
        let result = get_num_rows_of_file_with_filters("/path/to/file.parquet".to_string(), filters2).await;
        if let Ok(row_cnt) = result {
            row_cnt2 = row_cnt;
        } else {
            assert_eq!(0, 1);
        }

        assert_eq!(row_cnt1 + row_cnt2, 1000);

        Ok(())
    }

    #[tokio::test]
    async fn test_expr_or_and() -> Result<()> {
        let mut filters1: Vec<Expr> = vec![];
        let first_name = ScalarValue::Utf8(Some("Amanda".to_string()));
        // let filter = col("first_name").eq(Expr::Literal(first_name)).and(col("last_name").eq(Expr::Literal(last_name)));
        let filter = col("first_name").eq(Expr::Literal(first_name));

        filters1.push(filter);
        let mut row_cnt1 = 0;
        let result = get_num_rows_of_file_with_filters("/path/to/file.parquet".to_string(), filters1).await;
        if let Ok(row_cnt) = result {
            row_cnt1 = row_cnt;
        } else {
            assert_eq!(0, 1);
        }
        // println!("{}", row_cnt1);

        let mut filters2: Vec<Expr> = vec![];
        let last_name = ScalarValue::Utf8(Some("Jordan".to_string()));
        // let filter = col("first_name").eq(Expr::Literal(first_name)).and(col("last_name").eq(Expr::Literal(last_name)));
        let filter = col("last_name").eq(Expr::Literal(last_name));

        filters2.push(filter);
        let mut row_cnt2 = 0;
        let result = get_num_rows_of_file_with_filters("/path/to/file.parquet".to_string(), filters2).await;
        if let Ok(row_cnt) = result {
            row_cnt2 = row_cnt;
        } else {
            assert_eq!(0, 1);
        }

        let mut filters: Vec<Expr> = vec![];
        let first_name = ScalarValue::Utf8(Some("Amanda".to_string()));
        let last_name = ScalarValue::Utf8(Some("Jordan".to_string()));
        let filter = col("first_name")
            .eq(Expr::Literal(first_name))
            .and(col("last_name").eq(Expr::Literal(last_name)));

        filters.push(filter);
        let mut row_cnt3 = 0;
        let result = get_num_rows_of_file_with_filters("/path/to/file.parquet".to_string(), filters).await;
        if let Ok(row_cnt) = result {
            row_cnt3 = row_cnt;
        } else {
            assert_eq!(0, 1);
        }

        let mut filters: Vec<Expr> = vec![];
        let first_name = ScalarValue::Utf8(Some("Amanda".to_string()));
        let last_name = ScalarValue::Utf8(Some("Jordan".to_string()));
        let filter = col("first_name")
            .eq(Expr::Literal(first_name))
            .or(col("last_name").eq(Expr::Literal(last_name)));

        filters.push(filter);
        let mut row_cnt4 = 0;
        let result = get_num_rows_of_file_with_filters("/path/to/file.parquet".to_string(), filters).await;
        if let Ok(row_cnt) = result {
            row_cnt4 = row_cnt;
        } else {
            assert_eq!(0, 1);
        }

        assert_eq!(row_cnt1 + row_cnt2 - row_cnt3, row_cnt4);

        Ok(())
    }

    #[tokio::test]
    async fn test_expr_not() -> Result<()> {
        let mut filters: Vec<Expr> = vec![];
        let filter = col("salary").is_null();
        filters.push(filter);
        let mut row_cnt1 = 0;
        let result = get_num_rows_of_file_with_filters("/path/to/file.parquet".to_string(), filters).await;
        if let Ok(row_cnt) = result {
            row_cnt1 = row_cnt;
        } else {
            assert_eq!(0, 1);
        }

        let mut filters: Vec<Expr> = vec![];
        let filter = Expr::not(col("salary").is_null());
        filters.push(filter);
        let mut row_cnt2 = 0;
        let result = get_num_rows_of_file_with_filters("/path/to/file.parquet".to_string(), filters).await;
        if let Ok(row_cnt) = result {
            row_cnt2 = row_cnt;
        } else {
            assert_eq!(0, 1);
        }

        assert_eq!(row_cnt1 + row_cnt2, 1000);

        Ok(())
    }
}<|MERGE_RESOLUTION|>--- conflicted
+++ resolved
@@ -76,7 +76,6 @@
     pub async fn start(&mut self) -> Result<()> {
         let schema: SchemaRef = self.config.schema.0.clone();
         if self.config.primary_keys.is_empty() {
-<<<<<<< HEAD
             if self.config.files.len() > 0 {
                 let mut stream_vec = Vec::<SendableRecordBatchStream>::with_capacity(self.config.files.len());
                 for i in 0..self.config.files.len() {
@@ -125,48 +124,6 @@
                                 "LakeSoulReader fails to get_file".to_string(),
                             ));
                         }
-=======
-            if self.config.files.len() == 1 {
-                let mut df = self
-                    .sess_ctx
-                    .read_parquet(self.config.files[0].as_str(), Default::default())
-                    .await?;
-
-                let file_schema = Arc::new(Schema::from(df.schema()));
-
-                let cols = schema
-                    .fields()
-                    .iter()
-                    .filter_map(|field| match file_schema.column_with_name(field.name()) {
-                        Some((_, file_field)) => Some(logical_col(file_field.name())),
-                        _ => None,
-                    })
-                    .collect::<Vec<_>>();
-
-                let stream = if cols.is_empty() {
-                    let file_name = self.config.files[0].as_str();
-
-                    // local style path should have already been handled in create_session_context,
-                    // so we don't have to deal with ParseError::RelativeUrlWithoutBase here
-                    let (object_store, path) = match Url::parse(file_name) {
-                        Ok(url) => Ok((
-                            self.sess_ctx
-                                .runtime_env()
-                                .object_store(ObjectStoreUrl::parse(&url[..url::Position::BeforePath])?)?,
-                            Path::from(url.path()),
-                        )),
-                        Err(e) => Err(DataFusionError::External(Box::new(e))),
-                    }?;
-
-                    if let GetResult::File(file, _) = object_store.get(&path).await.unwrap() {
-                        let num_rows = ParquetRecordBatchStreamBuilder::new(File::from_std(file))
-                            .await
-                            .unwrap()
-                            .metadata()
-                            .file_metadata()
-                            .num_rows() as usize;
-                        Box::pin(EmptySchemaStream::new(self.config.batch_size, num_rows))
->>>>>>> d32d0027
                     } else {
                         df = df.select(cols)?;
 
@@ -261,14 +218,9 @@
                     merge_ops,
                 )
                 .unwrap();
-<<<<<<< HEAD
                 let finalized_stream = DefaultColumnStream::new_from_streams_with_default(vec![Box::pin(merge_stream)], finalize_schema.clone(), Arc::new(self.config.default_column_value.clone()));
                 self.schema = Some(finalized_stream.schema().clone().into());
-                self.stream = Box::new(MaybeUninit::new(Box::pin(finalized_stream)));
-=======
-                self.schema = Some(merge_stream.schema().clone().into());
-                self.stream = Some(Box::pin(merge_stream));
->>>>>>> d32d0027
+                self.stream = Some(Box::pin(finalized_stream));
                 Ok(())
             }
         }

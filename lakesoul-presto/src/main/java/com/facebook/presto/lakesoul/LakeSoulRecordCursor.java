package com.facebook.presto.lakesoul;

import com.dmetasoul.lakesoul.LakeSoulArrowReader;
import com.dmetasoul.lakesoul.lakesoul.io.NativeIOReader;
import com.facebook.presto.common.type.Type;
import com.facebook.presto.lakesoul.handle.LakeSoulTableColumnHandle;
import com.facebook.presto.lakesoul.pojo.Path;
import com.facebook.presto.lakesoul.util.ArrowUtil;
import com.facebook.presto.spi.ColumnHandle;
import com.facebook.presto.spi.RecordCursor;
import io.airlift.slice.Slice;
import io.airlift.slice.Slices;
import org.apache.arrow.vector.*;
import org.apache.arrow.vector.types.pojo.Field;
import org.apache.arrow.vector.types.pojo.Schema;
import org.apache.arrow.vector.util.Text;

import java.io.IOException;
import java.util.HashMap;
import java.util.List;
import java.util.stream.Collectors;

import static java.util.Objects.requireNonNull;

public class LakeSoulRecordCursor implements RecordCursor {


    private final LakeSoulRecordSet recordSet;
    private final LakeSoulArrowReader reader;
    private int curRecordIdx = -1;
    private VectorSchemaRoot currentVCR;
    private List<Type> desiredTypes;

    public LakeSoulRecordCursor(LakeSoulRecordSet recordSet) throws IOException {

        this.recordSet = recordSet;
        LakeSoulSplit split = this.recordSet.getSplit();
        NativeIOReader reader = new NativeIOReader();
        // set paths, schema, pks
        for (Path path : split.getPaths()) {
            reader.addFile(path.getFilename());
        }
<<<<<<< HEAD
        reader.setPrimaryKeys(split.getLayout().getPrimaryKeys());
        reader.setSchema(new Schema(
                recordSet.getColumnHandles().stream().map(item -> {
                    LakeSoulTableColumnHandle columnHandle = (LakeSoulTableColumnHandle) item;
                    return Field.nullable(columnHandle.getColumnName(), ArrowUtil.convertToArrowType(columnHandle.getColumnType()));
                }).collect(Collectors.toList())
        ));
        desiredTypes = recordSet.getColumnHandles().stream().map(item -> ((LakeSoulTableColumnHandle)item).getColumnType()).collect(Collectors.toList());
        // 设置filter
        this.recordSet.getSplit().getLayout().getFilters().forEach((filter) -> reader.addFilter(filter.toString()));
=======
        List<Field> fields = recordSet.getColumnHandles().stream().map(item -> {
            LakeSoulTableColumnHandle columnHandle = (LakeSoulTableColumnHandle) item;
            return Field.nullable(columnHandle.getColumnName(), ArrowUtil.convertToArrowType(columnHandle.getColumnType()));
        }).collect(Collectors.toList());
        HashMap<String, ColumnHandle> allcolumns = split.getLayout().getAllColumns();
        List<String> dataCols = recordSet.getColumnHandles().stream().map(item -> {
            LakeSoulTableColumnHandle columnHandle = (LakeSoulTableColumnHandle) item;
            return columnHandle.getColumnName();
        }).collect(Collectors.toList());
        List<String> prikeys = split.getLayout().getPrimaryKeys();
        for (String item : prikeys) {
            if (!dataCols.contains(item)) {
                LakeSoulTableColumnHandle columnHandle = (LakeSoulTableColumnHandle) allcolumns.get(item);
                fields.add(Field.nullable(columnHandle.getColumnName(), ArrowUtil.convertToArrowType(columnHandle.getColumnType())));
            }
        }
        reader.setPrimaryKeys(prikeys);
        reader.setSchema(new Schema(fields));
        desiredTypes = recordSet.getColumnHandles().stream().map(item -> ((LakeSoulTableColumnHandle) item).getColumnType()).collect(Collectors.toList());
>>>>>>> 7d13df23
        // init reader
        reader.initializeReader();
        this.reader = new LakeSoulArrowReader(reader,
                10000);
        if (this.reader.hasNext()) {
            this.currentVCR = this.reader.nextResultVectorSchemaRoot();
            curRecordIdx = -1;
        } else {
            close();
            return;
        }
    }

    @Override
    public long getCompletedBytes() {
        return 0;
    }

    @Override
    public long getReadTimeNanos() {
        return 0;
    }

    @Override
    public Type getType(int field) {
        return desiredTypes.get(field);
    }

    @Override
    public boolean advanceNextPosition() {
        if (curRecordIdx >= currentVCR.getRowCount() - 1) {
            if (this.reader.hasNext()) {
                this.currentVCR = this.reader.nextResultVectorSchemaRoot();
                makeCurrentArrowReader();
                curRecordIdx = 0;
                return true;
            } else {
                this.reader.close();
                return false;
            }
        }
        curRecordIdx++;
        return true;
    }

    public void makeCurrentArrowReader() {

    }

    @Override
    public boolean getBoolean(int field) {
        return ((BitVector) this.currentVCR.getVector(field)).get(curRecordIdx) != 0;
    }

    @Override
    public long getLong(int field) {
        FieldVector fv = this.currentVCR.getVector(field);
        if (fv instanceof BigIntVector) {
            return ((BigIntVector) fv).get(curRecordIdx);
        }
        if (fv instanceof IntVector) {
            return ((IntVector) fv).get(curRecordIdx);
        }
        if (fv instanceof DateDayVector) {
            return ((DateDayVector) fv).get(curRecordIdx);
        }
        throw new IllegalArgumentException("Field " + field + " is not a number, but is a " + fv.getClass().getName());
    }

    @Override
    public double getDouble(int field) {
        return ((Float8Vector) this.currentVCR.getVector(field)).get(curRecordIdx);
    }

    @Override
    public Slice getSlice(int field) {
        Object value = getObject(field);
        requireNonNull(value, "value is null");
        if (value instanceof byte[]) {
            return Slices.wrappedBuffer((byte[]) value);
        }
        if (value instanceof String) {
            return Slices.utf8Slice((String) value);
        }
        if (value instanceof Slice) {
            return (Slice) value;
        }
        if (value instanceof Text) {
            return Slices.wrappedBuffer(((Text) value).getBytes());
        }
        throw new IllegalArgumentException("Field " + field + " is not a String, but is a " + value.getClass().getName());
    }

    @Override
    public Object getObject(int field) {
        return this.currentVCR.getVector(field).getObject(curRecordIdx);
    }

    @Override
    public boolean isNull(int field) {
        return false;
    }

    @Override
    public void close() {
        if (this.currentVCR != null) {
            this.currentVCR.close();
            this.currentVCR = null;
        }
    }
}<|MERGE_RESOLUTION|>--- conflicted
+++ resolved
@@ -40,18 +40,6 @@
         for (Path path : split.getPaths()) {
             reader.addFile(path.getFilename());
         }
-<<<<<<< HEAD
-        reader.setPrimaryKeys(split.getLayout().getPrimaryKeys());
-        reader.setSchema(new Schema(
-                recordSet.getColumnHandles().stream().map(item -> {
-                    LakeSoulTableColumnHandle columnHandle = (LakeSoulTableColumnHandle) item;
-                    return Field.nullable(columnHandle.getColumnName(), ArrowUtil.convertToArrowType(columnHandle.getColumnType()));
-                }).collect(Collectors.toList())
-        ));
-        desiredTypes = recordSet.getColumnHandles().stream().map(item -> ((LakeSoulTableColumnHandle)item).getColumnType()).collect(Collectors.toList());
-        // 设置filter
-        this.recordSet.getSplit().getLayout().getFilters().forEach((filter) -> reader.addFilter(filter.toString()));
-=======
         List<Field> fields = recordSet.getColumnHandles().stream().map(item -> {
             LakeSoulTableColumnHandle columnHandle = (LakeSoulTableColumnHandle) item;
             return Field.nullable(columnHandle.getColumnName(), ArrowUtil.convertToArrowType(columnHandle.getColumnType()));
@@ -71,7 +59,9 @@
         reader.setPrimaryKeys(prikeys);
         reader.setSchema(new Schema(fields));
         desiredTypes = recordSet.getColumnHandles().stream().map(item -> ((LakeSoulTableColumnHandle) item).getColumnType()).collect(Collectors.toList());
->>>>>>> 7d13df23
+        // 设置filter
+        this.recordSet.getSplit().getLayout().getFilters().forEach((filter) -> reader.addFilter(filter.toString()));
+
         // init reader
         reader.initializeReader();
         this.reader = new LakeSoulArrowReader(reader,

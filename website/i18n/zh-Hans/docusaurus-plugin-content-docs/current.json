{
  "version.label": {
    "message": "Next",
    "description": "The label for version current"
  },
  "sidebar.tutorialSidebar.category.Getting Started": {
    "message": "快速开始",
    "description": "The label for category Getting Started in sidebar tutorialSidebar"
  },
  "sidebar.tutorialSidebar.category.Tutorials": {
    "message": "使用教程",
    "description": "The label for category Tutorials in sidebar tutorialSidebar"
  },
  "sidebar.tutorialSidebar.category.Usage Docs": {
    "message": "使用文档",
    "description": "The label for category Usage Docs in sidebar tutorialSidebar"
  },
<<<<<<< HEAD
  "sidebar.tutorialSidebar.category.High Avaliability": {
    "message": "高可用",
    "description": "The label for category High Avaliability in sidebar tutorialSidebar"
=======
  "sidebar.tutorialSidebar.category.Deployment": {
    "message": "生产部署",
    "description": "The label for category Deployment in sidebar tutorialSidebar"
>>>>>>> 9c670fd2
  }
}<|MERGE_RESOLUTION|>--- conflicted
+++ resolved
@@ -15,14 +15,8 @@
     "message": "使用文档",
     "description": "The label for category Usage Docs in sidebar tutorialSidebar"
   },
-<<<<<<< HEAD
-  "sidebar.tutorialSidebar.category.High Avaliability": {
-    "message": "高可用",
-    "description": "The label for category High Avaliability in sidebar tutorialSidebar"
-=======
   "sidebar.tutorialSidebar.category.Deployment": {
     "message": "生产部署",
     "description": "The label for category Deployment in sidebar tutorialSidebar"
->>>>>>> 9c670fd2
   }
 }
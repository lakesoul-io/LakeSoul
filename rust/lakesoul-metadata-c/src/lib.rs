--- conflicted
+++ resolved
@@ -449,15 +449,10 @@
     let timer = tracing_subscriber::fmt::time::ChronoLocal::rfc_3339();
 
     let level = EnvFilter::from_default_env();
-    //     println!("{:?}", level);
 
     match tracing_subscriber::fmt()
-<<<<<<< HEAD
         .with_env_filter(level)
-=======
->>>>>>> 33d795bb
         .with_timer(timer)
-        .with_env_filter(EnvFilter::from_default_env())
         .try_init()
     {
         Ok(_) => {

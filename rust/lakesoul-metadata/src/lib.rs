// SPDX-FileCopyrightText: 2023 LakeSoul Contributors
//
// SPDX-License-Identifier: Apache-2.0

//! The Metadata Interface of LakeSoul.

use std::io::ErrorKind;
use std::str::FromStr;

use chrono::NaiveDate;
use postgres_types::{FromSql, ToSql};
use prost::Message;
pub use tokio::runtime::{Builder, Runtime};
pub use tokio_postgres::{Client, NoTls, Statement};
use tokio_postgres::{Error, Row};

use crate::pooled_client::PgConnection;
pub use crate::pooled_client::PooledClient;
pub use error::{LakeSoulMetaDataError, Result};
pub use metadata_client::{MetaDataClient, MetaDataClientRef};
use proto::proto::entity;

pub mod transfusion;

pub mod error;
mod metadata_client;
mod pooled_client;
pub mod rbac;

/// The offset of code for the Data Access Object type for query one.
pub const DAO_TYPE_QUERY_ONE_OFFSET: i32 = 0;
/// The offset of code for the Data Access Object type for query list.
pub const DAO_TYPE_QUERY_LIST_OFFSET: i32 = 100;
/// The offset of code for the Data Access Object type for insert one.
pub const DAO_TYPE_INSERT_ONE_OFFSET: i32 = 200;
/// The offset of code for the Data Access Object type for transaction insert list.
pub const DAO_TYPE_TRANSACTION_INSERT_LIST_OFFSET: i32 = 300;
/// The offset of code for the Data Access Object type for query scalar.
pub const DAO_TYPE_QUERY_SCALAR_OFFSET: i32 = 400;
/// The offset of code for the Data Access Object type for update.
pub const DAO_TYPE_UPDATE_OFFSET: i32 = 500;

/// The delimiter for the Data Access Object parameters.
pub const PARAM_DELIM: &str = "__DELIM__";
/// The delimiter for the Data Access Object partition description.
pub const PARTITION_DESC_DELIM: &str = "_DELIM_";

/// The result type for the Data Access Object.
enum ResultType {
    /// The result type for the namespace.
    Namespace,
    /// The result type for the table_info.
    TableInfo,
    /// The result type for the table_name_id.
    TableNameId,
    /// The result type for the table_path_id.
    TablePathId,
    /// The result type for the partition_info.
    PartitionInfo,
    /// The result type for the data_commit_info.
    DataCommitInfo,
    /// The result type for the table_path_id with only table path.
    TablePathIdWithOnlyPath,
    /// The result type for the partition_info with only commit_op.
    PartitionInfoWithOnlyCommitOp,
    /// The result type for the discard_compressed_file_info.
    DiscardCompressedFileInfo,
}

/// The Data File Operation type, which is corresponding to the user defined type `data_file_op` in PostgreSQL.
#[derive(FromSql, ToSql, Debug, PartialEq)]
#[postgres(name = "data_file_op")]
struct DataFileOp {
    path: String,
    file_op: String,
    size: i64,
    file_exist_cols: String,
}

impl DataFileOp {
    fn from_proto_data_file_op(data_file_op: &entity::DataFileOp) -> Result<Self> {
        Ok(DataFileOp {
            path: data_file_op.path.clone(),
            file_op: entity::FileOp::try_from(data_file_op.file_op)
                .map_err(|e| LakeSoulMetaDataError::Internal(e.to_string()))?
                .as_str_name()
                .to_string(),
            size: data_file_op.size,
            file_exist_cols: data_file_op.file_exist_cols.clone(),
        })
    }

    fn as_proto_data_file_op(&self) -> Result<entity::DataFileOp> {
        Ok(entity::DataFileOp {
            path: self.path.clone(),
            file_op: entity::FileOp::from_str_name(self.file_op.as_str())
                .ok_or(LakeSoulMetaDataError::Internal("unknown file_op".into()))? as i32,
            size: self.size,
            file_exist_cols: self.file_exist_cols.clone(),
        })
    }
}

/// The coded type for the Data Access Object.
#[derive(Clone, Copy, Debug, PartialEq, Eq, Hash, PartialOrd, Ord, num_enum::TryFromPrimitive)]
#[repr(i32)]
pub enum DaoType {
    // ==== Coded Query One ====
    /// The coded type for the Data Access Object for select namespace by namespace.
    SelectNamespaceByNamespace = DAO_TYPE_QUERY_ONE_OFFSET,
    /// The coded type for the Data Access Object for select table path id by table path.
    SelectTablePathIdByTablePath = DAO_TYPE_QUERY_ONE_OFFSET + 1,
    /// The coded type for the Data Access Object for select table info by table id.
    SelectTableInfoByTableId = DAO_TYPE_QUERY_ONE_OFFSET + 2,
    /// The coded type for the Data Access Object for select table name id by table name.
    SelectTableNameIdByTableName = DAO_TYPE_QUERY_ONE_OFFSET + 3,
    /// The coded type for the Data Access Object for select table info by table name and namespace.
    SelectTableInfoByTableNameAndNameSpace = DAO_TYPE_QUERY_ONE_OFFSET + 4,
    /// The coded type for the Data Access Object for select table info by table path.
    SelectTableInfoByTablePath = DAO_TYPE_QUERY_ONE_OFFSET + 5,
    /// The coded type for the Data Access Object for select table info by table id and table path.
    SelectTableInfoByIdAndTablePath = DAO_TYPE_QUERY_ONE_OFFSET + 6,

    /// The coded type for the Data Access Object for select one partition version by table id and partition description.
    SelectOnePartitionVersionByTableIdAndDesc = DAO_TYPE_QUERY_ONE_OFFSET + 7,
    /// The coded type for the Data Access Object for select partition version by table id and partition description and version.
    SelectPartitionVersionByTableIdAndDescAndVersion = DAO_TYPE_QUERY_ONE_OFFSET + 8,
    /// The coded type for the Data Access Object for select one data commit info by table id and partition description and commit id.
    SelectOneDataCommitInfoByTableIdAndPartitionDescAndCommitId = DAO_TYPE_QUERY_ONE_OFFSET + 9,
    /// The coded type for the Data Access Object for select table domain by table id.
    SelectTableDomainById = DAO_TYPE_QUERY_ONE_OFFSET + 10,
    /// The coded type for the Data Access Object for select discard compressed file info by file path.
    SelectDiscardCompressedFileInfoByFilePath = DAO_TYPE_QUERY_ONE_OFFSET + 11,

    // ==== Coded Table List ====
    /// The coded type for the Data Access Object for list namespaces.
    ListNamespaces = DAO_TYPE_QUERY_LIST_OFFSET,
    /// The coded type for the Data Access Object for list table name by namespace.
    ListTableNameByNamespace = DAO_TYPE_QUERY_LIST_OFFSET + 1,
    /// The coded type for the Data Access Object for list all table path.
    ListAllTablePath = DAO_TYPE_QUERY_LIST_OFFSET + 2,
    /// The coded type for the Data Access Object for list all path table path by namespace.
    ListAllPathTablePathByNamespace = DAO_TYPE_QUERY_LIST_OFFSET + 3,

    // ==== Coded Query Partition List ====
    /// The coded type for the Data Access Object for list partition by table id.
    ListPartitionByTableId = DAO_TYPE_QUERY_LIST_OFFSET + 4,
    /// The coded type for the Data Access Object for list partition description by table id and partition description.
    ListPartitionDescByTableIdAndParList = DAO_TYPE_QUERY_LIST_OFFSET + 5,
    /// The coded type for the Data Access Object for list partition by table id and partition description.
    ListPartitionByTableIdAndDesc = DAO_TYPE_QUERY_LIST_OFFSET + 6,
    /// The coded type for the Data Access Object for list partition version by table id and partition description and version range.
    ListPartitionVersionByTableIdAndPartitionDescAndVersionRange = DAO_TYPE_QUERY_LIST_OFFSET + 7,
    /// The coded type for the Data Access Object for list partition version by table id and partition description and timestamp range.
    ListPartitionVersionByTableIdAndPartitionDescAndTimestampRange = DAO_TYPE_QUERY_LIST_OFFSET + 8,
    /// The coded type for the Data Access Object for list commit ops between versions.
    ListCommitOpsBetweenVersions = DAO_TYPE_QUERY_LIST_OFFSET + 9,

    // ==== Coded Query DataCommitInfo List ====
    /// The coded type for the Data Access Object for list data commit info by table id and partition description and commit id list.
    ListDataCommitInfoByTableIdAndPartitionDescAndCommitList = DAO_TYPE_QUERY_LIST_OFFSET + 10,
    /// The coded type for the Data Access Object for list all discard compressed file info.
    ListAllDiscardCompressedFileInfo = DAO_TYPE_QUERY_LIST_OFFSET + 11,
    /// The coded type for the Data Access Object for list discard compressed file info before timestamp.
    ListDiscardCompressedFileInfoBeforeTimestamp = DAO_TYPE_QUERY_LIST_OFFSET + 12,
    /// The coded type for the Data Access Object for list discard compressed file by filter condition.
    ListDiscardCompressedFileByFilterCondition = DAO_TYPE_QUERY_LIST_OFFSET + 13,

    // ==== Coded Insert One ====
    /// The coded type for the Data Access Object for insert namespace.
    InsertNamespace = DAO_TYPE_INSERT_ONE_OFFSET,
    /// The coded type for the Data Access Object for insert table path id.
    InsertTablePathId = DAO_TYPE_INSERT_ONE_OFFSET + 1,
    /// The coded type for the Data Access Object for insert table name id.
    InsertTableNameId = DAO_TYPE_INSERT_ONE_OFFSET + 2,
    /// The coded type for the Data Access Object for insert table info.
    InsertTableInfo = DAO_TYPE_INSERT_ONE_OFFSET + 3,
    /// The coded type for the Data Access Object for insert partition info.
    InsertPartitionInfo = DAO_TYPE_INSERT_ONE_OFFSET + 4,
    /// The coded type for the Data Access Object for insert data commit info.
    InsertDataCommitInfo = DAO_TYPE_INSERT_ONE_OFFSET + 5,
    /// The coded type for the Data Access Object for insert discard compressed file info.
    InsertDiscardCompressedFileInfo = DAO_TYPE_INSERT_ONE_OFFSET + 6,

    // ==== Coded Transaction Insert List ====
    /// The coded type for the Data Access Object for transaction insert partition info.
    TransactionInsertPartitionInfo = DAO_TYPE_TRANSACTION_INSERT_LIST_OFFSET,
    /// The coded type for the Data Access Object for transaction insert data commit info.
    TransactionInsertDataCommitInfo = DAO_TYPE_TRANSACTION_INSERT_LIST_OFFSET + 1,
    /// The coded type for the Data Access Object for transaction insert discard compressed file.
    TransactionInsertDiscardCompressedFile = DAO_TYPE_TRANSACTION_INSERT_LIST_OFFSET + 2,

    // ==== Coded Query Scalar ====
    /// The coded type for the Data Access Object for get latest timestamp from partition info.
    GetLatestTimestampFromPartitionInfo = DAO_TYPE_QUERY_SCALAR_OFFSET,
    /// The coded type for the Data Access Object for get latest timestamp from partition info without partition description.
    GetLatestTimestampFromPartitionInfoWithoutPartitionDesc = DAO_TYPE_QUERY_SCALAR_OFFSET + 1,
    /// The coded type for the Data Access Object for get latest version up to time from partition info.
    GetLatestVersionUpToTimeFromPartitionInfo = DAO_TYPE_QUERY_SCALAR_OFFSET + 2,
    /// The coded type for the Data Access Object for get latest version timestamp up to time from partition info.
    GetLatestVersionTimestampUpToTimeFromPartitionInfo = DAO_TYPE_QUERY_SCALAR_OFFSET + 3,

    // ==== Coded Update Type ====
    /// The coded type for the Data Access Object for delete namespace by namespace.
    DeleteNamespaceByNamespace = DAO_TYPE_UPDATE_OFFSET,
    /// The coded type for the Data Access Object for update namespace properties by namespace.
    UpdateNamespacePropertiesByNamespace = DAO_TYPE_UPDATE_OFFSET + 1,

    // ==== Coded Update TableInfo ====
    /// The coded type for the Data Access Object for delete table info by table id and table path.
    DeleteTableInfoByIdAndPath = DAO_TYPE_UPDATE_OFFSET + 2,
    /// The coded type for the Data Access Object for update table info properties by table id.
    UpdateTableInfoPropertiesById = DAO_TYPE_UPDATE_OFFSET + 3,
    /// The coded type for the Data Access Object for update table info by table id.
    UpdateTableInfoById = DAO_TYPE_UPDATE_OFFSET + 4,

    // ==== Coded Update TablePathId ====
    /// The coded type for the Data Access Object for delete table path id by table path.
    DeleteTablePathIdByTablePath = DAO_TYPE_UPDATE_OFFSET + 5,
    /// The coded type for the Data Access Object for delete table path id by table id.
    DeleteTablePathIdByTableId = DAO_TYPE_UPDATE_OFFSET + 6,

    // ==== Coded Update TableNameId ====
    /// The coded type for the Data Access Object for delete table name id by table name and namespace.
    DeleteTableNameIdByTableNameAndNamespace = DAO_TYPE_UPDATE_OFFSET + 7,
    /// The coded type for the Data Access Object for delete table name id by table id.
    DeleteTableNameIdByTableId = DAO_TYPE_UPDATE_OFFSET + 8,

    // ==== Coded Update PartitionInfo ====
    /// The coded type for the Data Access Object for delete partition info by table id and partition description.
    DeletePartitionInfoByTableIdAndPartitionDesc = DAO_TYPE_UPDATE_OFFSET + 9,
    /// The coded type for the Data Access Object for delete partition info by table id.
    DeletePartitionInfoByTableId = DAO_TYPE_UPDATE_OFFSET + 10,
    /// The coded type for the Data Access Object for delete previous version partition.
    DeletePreviousVersionPartition = DAO_TYPE_UPDATE_OFFSET + 11,

    // ==== Coded Update DataCommitInfo ====
    /// The coded type for the Data Access Object for delete one data commit info by table id and partition description and commit id.
    DeleteOneDataCommitInfoByTableIdAndPartitionDescAndCommitId = DAO_TYPE_UPDATE_OFFSET + 12,
    /// The coded type for the Data Access Object for delete data commit info by table id and partition description and commit id list.
    DeleteDataCommitInfoByTableIdAndPartitionDescAndCommitIdList = DAO_TYPE_UPDATE_OFFSET + 13,
    /// The coded type for the Data Access Object for delete data commit info by table id and partition description.
    DeleteDataCommitInfoByTableIdAndPartitionDesc = DAO_TYPE_UPDATE_OFFSET + 14,
    /// The coded type for the Data Access Object for delete data commit info by table id.
    DeleteDataCommitInfoByTableId = DAO_TYPE_UPDATE_OFFSET + 15,

    // ==== Coded Update DiscardCompressedFileInfo ====
    /// The coded type for the Data Access Object for delete discard compressed file info by file path.
    DeleteDiscardCompressedFileInfoByFilePath = DAO_TYPE_UPDATE_OFFSET + 16,
<<<<<<< HEAD
    /// The coded type for the Data Access Object for delete discard compressed file by filter condition.
    DeleteDiscardCompressedFileByFilterCondition = DAO_TYPE_UPDATE_OFFSET + 17
=======
    DeleteDiscardCompressedFileByFilterCondition = DAO_TYPE_UPDATE_OFFSET + 17,
    DeleteDiscardCompressedFileInfoByTablePath = DAO_TYPE_UPDATE_OFFSET + 18,
>>>>>>> 6bed0dab
}

/// Get the prepared statement for the coded Data Access Object.
async fn get_prepared_statement<'a>(
    client: &'a PooledClient,
    dao_type: &DaoType,
) -> Result<(PgConnection<'a>, Statement)> {
    let statement = match dao_type {
        // Select Namespace
        DaoType::SelectNamespaceByNamespace =>
            "select namespace, properties, comment, domain
            from namespace
            where namespace = $1::TEXT",
        DaoType::ListNamespaces =>
            "select namespace, properties, comment, domain
            from namespace",

        // Select TablePathId
        DaoType::SelectTablePathIdByTablePath =>
            "select table_path, table_id, table_namespace, domain
            from table_path_id
            where table_path = $1::TEXT",
        DaoType::ListAllTablePath =>
            "select table_path, table_id, table_namespace, domain
            from table_path_id",
        DaoType::ListAllPathTablePathByNamespace =>
            "select table_path
            from table_path_id
            where table_namespace = $1::TEXT ",

        // Select TableNameId
        DaoType::SelectTableNameIdByTableName =>
            "select table_name, table_id, table_namespace, domain
            from table_name_id
            where table_name = $1::TEXT and table_namespace = $2::TEXT",
        DaoType::ListTableNameByNamespace =>
            "select table_name, table_id, table_namespace, domain
            from table_name_id
            where table_namespace = $1::TEXT",

        // Select TableInfo
        DaoType::SelectTableInfoByTableId =>
            "select table_id, table_name, table_path, table_schema, properties, partitions, table_namespace, domain
            from table_info
            where table_id = $1::TEXT",
        DaoType::SelectTableInfoByTableNameAndNameSpace =>
            "select table_id, table_name, table_path, table_schema, properties, partitions, table_namespace, domain
            from table_info
            where table_name = $1::TEXT and table_namespace=$2::TEXT",
        DaoType::SelectTableInfoByTablePath =>
            "select table_id, table_name, table_path, table_schema, properties, partitions, table_namespace, domain
            from table_info
            where table_path = $1::TEXT",
        DaoType::SelectTableInfoByIdAndTablePath =>
            "select table_id, table_name, table_path, table_schema, properties, partitions, table_namespace, domain
            from table_info
            where table_id = $1::TEXT and table_path=$2::TEXT",

        // Select PartitionInfo
        DaoType::SelectPartitionVersionByTableIdAndDescAndVersion =>
            "select table_id, partition_desc, version, commit_op, snapshot, timestamp, expression, domain
            from partition_info
            where table_id = $1::TEXT and partition_desc = $2::TEXT and version = $3::INT",
        DaoType::SelectOnePartitionVersionByTableIdAndDesc =>
            "select m.table_id, t.partition_desc, m.version, m.commit_op, m.snapshot, m.timestamp, m.expression, m.domain from (
                select table_id,partition_desc,max(version) from partition_info
                where table_id = $1::TEXT and partition_desc = $2::TEXT group by table_id, partition_desc) t
                left join partition_info m on t.table_id = m.table_id
                and t.partition_desc = m.partition_desc and t.max = m.version",
        DaoType::ListPartitionByTableIdAndDesc =>
            "select table_id, partition_desc, version, commit_op, snapshot, timestamp, expression, domain
            from partition_info
            where table_id = $1::TEXT and partition_desc = $2::TEXT ",
        DaoType::ListPartitionByTableId =>
            "select m.table_id, t.partition_desc, m.version, m.commit_op, m.snapshot, m.timestamp, m.expression, m.domain
            from (
                select table_id,partition_desc,max(version)
                from partition_info
                where table_id = $1::TEXT
                group by table_id,partition_desc) t
            left join partition_info m
            on t.table_id = m.table_id and t.partition_desc = m.partition_desc and t.max = m.version",
        DaoType::ListPartitionVersionByTableIdAndPartitionDescAndTimestampRange =>
            "select table_id, partition_desc, version, commit_op, snapshot, timestamp, expression, domain
            from partition_info
            where table_id = $1::TEXT and partition_desc = $2::TEXT and timestamp >= $3::BIGINT and timestamp < $4::BIGINT",
        DaoType::ListCommitOpsBetweenVersions =>
            "select distinct(commit_op)
            from partition_info
            where table_id = $1::TEXT and partition_desc = $2::TEXT and version between $3::INT and $4::INT",
        DaoType::ListPartitionVersionByTableIdAndPartitionDescAndVersionRange =>
            "select table_id, partition_desc, version, commit_op, snapshot, timestamp, expression, domain
            from partition_info
            where table_id = $1::TEXT and partition_desc = $2::TEXT and version >= $3::INT and version <= $4::INT",

        // Select DataCommitInfo
        DaoType::SelectOneDataCommitInfoByTableIdAndPartitionDescAndCommitId =>
            "select table_id, partition_desc, commit_id, file_ops, commit_op, timestamp, committed, domain
            from data_commit_info
            where table_id = $1::TEXT and partition_desc = $2::TEXT and commit_id = $3::UUID",

        // Select DiscardCompressedFileInfo
        DaoType::SelectDiscardCompressedFileInfoByFilePath =>
            "select file_path, table_path, partition_desc, timestamp, t_date
            from discard_compressed_file_info
            where file_path = $1::TEXT",
        DaoType::ListAllDiscardCompressedFileInfo =>
            "select file_path, table_path, partition_desc, timestamp, t_date
            from discard_compressed_file_info",
        DaoType::ListDiscardCompressedFileInfoBeforeTimestamp =>
            "select file_path, table_path, partition_desc, timestamp, t_date
            from discard_compressed_file_info
            where timestamp < $1::BIGINT",
        DaoType::ListDiscardCompressedFileByFilterCondition =>
            "select file_path, table_path, partition_desc, timestamp, t_date
            from discard_compressed_file_info
            where table_path = $1::TEXT and partition_desc = $2::TEXT and timestamp < $3::BIGINT",

        // Select Table Domain by id
        DaoType::SelectTableDomainById =>
            "select table_name, table_id, table_namespace, domain
             from table_name_id where table_id = $1::TEXT",

        // Insert
        DaoType::InsertNamespace =>
            "insert into namespace(
                namespace,
                properties,
                comment,
                domain)
            values($1::TEXT, $2::JSON, $3::TEXT, $4::TEXT)",
        DaoType::InsertTableInfo =>
            "insert into table_info(
                table_id,
                table_name,
                table_path,
                table_schema,
                properties,
                partitions,
                table_namespace,
                domain)
            values($1::TEXT, $2::TEXT, $3::TEXT, $4::TEXT, $5::JSON, $6::TEXT, $7::TEXT, $8::TEXT)",
        DaoType::InsertTableNameId =>
            "insert into table_name_id(
                table_id,
                table_name,
                table_namespace,
                domain)
            values($1::TEXT, $2::TEXT, $3::TEXT, $4::TEXT)",
        DaoType::InsertTablePathId =>
            "insert into table_path_id(
                table_id,
                table_path,
                table_namespace,
                domain)
            values($1::TEXT, $2::TEXT, $3::TEXT, $4::TEXT)",
        DaoType::InsertPartitionInfo =>
            "insert into partition_info(
                table_id,
                partition_desc,
                version,
                commit_op,
                snapshot,
                expression,
                domain
            )
            values($1::TEXT, $2::TEXT, $3::INT, $4::TEXT, $5::_UUID, $6::TEXT, $7::TEXT)",
        DaoType::InsertDataCommitInfo =>
            "insert into data_commit_info(
                table_id,
                partition_desc,
                commit_id,
                file_ops,
                commit_op,
                timestamp,
                committed,
                domain
            )
            values($1::TEXT, $2::TEXT, $3::UUID, $4::_data_file_op, $5::TEXT, $6::BIGINT, $7::BOOL, $8::TEXT)",

        DaoType::InsertDiscardCompressedFileInfo =>
            "insert into discard_compressed_file_info(
                file_path,
                table_path,
                partition_desc,
                timestamp,
                t_date
            )
            values($1::TEXT, $2::TEXT, $3::TEXT, $4::BIGINT, $5::DATE)",

        // Query Scalar
        DaoType::GetLatestTimestampFromPartitionInfo =>
            "select max(timestamp) as timestamp
            from partition_info
            where table_id = $1::TEXT and partition_desc = $2::TEXT",
        DaoType::GetLatestTimestampFromPartitionInfoWithoutPartitionDesc =>
            "select max(timestamp) as timestamp
            from partition_info
            where table_id = $1::TEXT",
        DaoType::GetLatestVersionUpToTimeFromPartitionInfo =>
            "select max(version) as version
            from partition_info
            where table_id = $1::TEXT and partition_desc = $2::TEXT and timestamp < $3::BIGINT",
        DaoType::GetLatestVersionTimestampUpToTimeFromPartitionInfo =>
            "select max(timestamp) as timestamp
            from partition_info
            where table_id = $1::TEXT and partition_desc = $2::TEXT and timestamp < $3::BIGINT",

        // Update / Delete
        DaoType::DeleteNamespaceByNamespace =>
            "delete from namespace
            where namespace = $1::TEXT ",
        DaoType::UpdateNamespacePropertiesByNamespace =>
            "update namespace
            set properties = $2::JSON where namespace = $1::TEXT",

        DaoType::DeleteTableNameIdByTableNameAndNamespace =>
            "delete from table_name_id
            where table_name = $1::TEXT and table_namespace = $2::TEXT",
        DaoType::DeleteTableNameIdByTableId =>
            "delete from table_name_id
            where table_id = $1::TEXT",

        DaoType::DeleteTableInfoByIdAndPath =>
            "delete from table_info
            where table_id = $1::TEXT and table_path = $2::TEXT",
        DaoType::UpdateTableInfoPropertiesById =>
            "update table_info
            set properties = $2::JSON where table_id = $1::TEXT",

        DaoType::DeleteTablePathIdByTablePath =>
            "delete from table_path_id
            where table_path = $1::TEXT ",
        DaoType::DeleteTablePathIdByTableId =>
            "delete from table_path_id
            where table_id = $1::TEXT ",

        DaoType::DeleteOneDataCommitInfoByTableIdAndPartitionDescAndCommitId =>
            "delete from data_commit_info
            where table_id = $1::TEXT and partition_desc = $2::TEXT and commit_id = $3::UUID ",
        DaoType::DeleteDataCommitInfoByTableIdAndPartitionDesc =>
            "delete from data_commit_info
            where table_id = $1::TEXT and partition_desc = $2::TEXT",
        DaoType::DeleteDataCommitInfoByTableId =>
            "delete from data_commit_info
            where table_id = $1::TEXT",

        DaoType::DeletePartitionInfoByTableId =>
            "delete from partition_info
            where table_id = $1::TEXT",
        DaoType::DeletePartitionInfoByTableIdAndPartitionDesc =>
            "delete from partition_info
            where table_id = $1::TEXT and partition_desc = $2::TEXT",
        DaoType::DeletePreviousVersionPartition =>
            "delete from partition_info
            where table_id = $1::TEXT and partition_desc = $2::TEXT and timestamp <= $3::BIGINT",

        DaoType::DeleteDiscardCompressedFileInfoByFilePath =>
            "delete from discard_compressed_file_info
            where file_path = $1::TEXT",
        DaoType::DeleteDiscardCompressedFileInfoByTablePath =>
            "delete from discard_compressed_file_info
            where table_path = $1::TEXT",
        DaoType::DeleteDiscardCompressedFileByFilterCondition =>
            "delete from discard_compressed_file_info
            where table_path = $1::TEXT and partition_desc = $2::TEXT and timestamp <= $3::BIGINT",

        // not prepared
        DaoType::UpdateTableInfoById |
        DaoType::TransactionInsertDataCommitInfo |
        DaoType::TransactionInsertPartitionInfo |
        DaoType::TransactionInsertDiscardCompressedFile |
        DaoType::ListDataCommitInfoByTableIdAndPartitionDescAndCommitList |
        DaoType::DeleteDataCommitInfoByTableIdAndPartitionDescAndCommitIdList |
        DaoType::ListPartitionDescByTableIdAndParList => "",

        /* _ => todo!(), */
    };
    client.prepare_cached(statement).await
}

/// Parse the joined string to the parameters.
fn get_params(joined_string: String) -> Vec<String> {
    joined_string
        .split(PARAM_DELIM)
        .collect::<Vec<&str>>()
        .into_iter()
        .map(|s| s.to_string())
        .collect::<Vec<String>>()
}

/// Separate the concatenated uuid radix string to the uuid string list.
fn separate_uuid(concated_uuid: &str) -> Result<Vec<String>> {
    let uuid_num = concated_uuid.len() / 32;
    let mut uuid_list = Vec::<String>::with_capacity(uuid_num);
    let mut idx = 0;
    for _ in 0..uuid_num {
        let high = u64::from_str_radix(&concated_uuid[idx..idx + 16], 16)?;
        let low = u64::from_str_radix(&concated_uuid[idx + 16..idx + 32], 16)?;
        uuid_list.push(uuid::Uuid::from_u64_pair(high, low).to_string());
        idx += 32;
    }
    Ok(uuid_list)
}

/// Execute the query for the coded Data Access Object.
pub async fn execute_query(client: &PooledClient, query_type: i32, joined_string: String) -> Result<Vec<u8>> {
    if query_type >= DAO_TYPE_INSERT_ONE_OFFSET {
        eprintln!("Invalid query_type_index: {:?}", query_type);
        return Err(LakeSoulMetaDataError::from(ErrorKind::InvalidInput));
    }
    let query_type = DaoType::try_from(query_type).map_err(|e| LakeSoulMetaDataError::Other(Box::new(e)))?;
    let (client, statement) = get_prepared_statement(client, &query_type).await?;

    let params = get_params(joined_string);

    let rows = match query_type {
        DaoType::ListNamespaces
        | DaoType::ListAllTablePath
        | DaoType::ListAllDiscardCompressedFileInfo
            if params.len() == 1 && params[0].is_empty() =>
        {
            let result = client.query(&statement, &[]).await;
            match result {
                Ok(rows) => rows,
                Err(e) => return Err(LakeSoulMetaDataError::from(e)),
            }
        }
        DaoType::ListTableNameByNamespace if params.len() == 1 =>
        {
            let result = client.query(&statement, &[&params[0]]).await;
            match result {
                Ok(rows) => rows,
                Err(e) => return Err(LakeSoulMetaDataError::from(e)),
            }
        }
        DaoType::ListDiscardCompressedFileInfoBeforeTimestamp if params.len() == 1 =>
            {
                let result = client.query(&statement, &[&i64::from_str(&params[0])?]).await;
                match result {
                    Ok(rows) => rows,
                    Err(e) => return Err(LakeSoulMetaDataError::from(e)),
                }
            }
        DaoType::ListDiscardCompressedFileByFilterCondition if params.len() == 3 =>
            {
                let result = client
                    .query(&statement, &[&params[0], &params[1], &i64::from_str(&params[2])?])
                    .await;
                match result {
                    Ok(rows) => rows,
                    Err(e) => return Err(LakeSoulMetaDataError::from(e)),
                }
            }
        DaoType::SelectNamespaceByNamespace
        | DaoType::SelectTableInfoByTableId
        | DaoType::SelectTablePathIdByTablePath
        | DaoType::SelectTableInfoByTablePath
        | DaoType::SelectDiscardCompressedFileInfoByFilePath
            if params.len() == 1 =>
        {
            let result = client.query_opt(&statement, &[&params[0]]).await;
            match result {
                Ok(Some(row)) => vec![row],
                Ok(None) => vec![],
                Err(e) => return Err(LakeSoulMetaDataError::from(e)),
            }
        }
        DaoType::ListPartitionByTableId | DaoType::ListAllPathTablePathByNamespace if params.len() == 1 => {
            let result = client.query(&statement, &[&params[0]]).await;
            match result {
                Ok(rows) => rows,
                Err(e) => return Err(LakeSoulMetaDataError::from(e)),
            }
        }
        DaoType::SelectOnePartitionVersionByTableIdAndDesc | DaoType::ListPartitionByTableIdAndDesc
            if params.len() == 2 =>
        {
            let result = client.query(&statement, &[&params[0], &params[1]]).await;
            match result {
                Ok(rows) => rows,
                Err(e) => return Err(LakeSoulMetaDataError::from(e)),
            }
        }
        DaoType::SelectTableNameIdByTableName
        | DaoType::SelectTableInfoByTableNameAndNameSpace
        | DaoType::SelectTableInfoByIdAndTablePath
            if params.len() == 2 =>
        {
            let result = client.query_opt(&statement, &[&params[0], &params[1]]).await;
            match result {
                Ok(Some(row)) => vec![row],
                Ok(None) => vec![],
                Err(e) => return Err(LakeSoulMetaDataError::from(e)),
            }
        }
        DaoType::SelectOneDataCommitInfoByTableIdAndPartitionDescAndCommitId if params.len() == 3 => {
            let result = client
                .query_opt(
                    &statement,
                    &[&params[0], &params[1], &uuid::Uuid::from_str(&params[2])?],
                )
                .await;
            match result {
                Ok(Some(row)) => vec![row],
                Ok(None) => vec![],
                Err(e) => return Err(LakeSoulMetaDataError::from(e)),
            }
        }
        DaoType::SelectPartitionVersionByTableIdAndDescAndVersion if params.len() == 3 => {
            let result = client
                .query(&statement, &[&params[0], &params[1], &i32::from_str(&params[2])?])
                .await;
            match result {
                Ok(rows) => rows,
                Err(e) => return Err(LakeSoulMetaDataError::from(e)),
            }
        }
        DaoType::SelectTableDomainById if params.len() == 1 => {
            let result = client
                .query(&statement, &[&params[0]])
                .await;
            match result {
                Ok(rows) => rows,
                Err(e) => return Err(LakeSoulMetaDataError::from(e)),
            }
        }
        DaoType::ListCommitOpsBetweenVersions
        | DaoType::ListPartitionVersionByTableIdAndPartitionDescAndVersionRange
            if params.len() == 4 =>
        {
            let result = client
                .query(
                    &statement,
                    &[
                        &params[0],
                        &params[1],
                        &i32::from_str(&params[2])?,
                        &i32::from_str(&params[3])?,
                    ],
                )
                .await;
            match result {
                Ok(rows) => rows,
                Err(e) => return Err(LakeSoulMetaDataError::from(e)),
            }
        }
        DaoType::ListPartitionDescByTableIdAndParList if params.len() == 2 => {
            let statement = "\
                select
                    m.table_id,
                    m.partition_desc,
                    m.version,
                    m.commit_op,
                    m.snapshot,
                    m.timestamp,
                    m.expression,
                    m.domain
                from
                    (
                        select
                            max(version)
                        from
                            partition_info
                        where
                            table_id = $1::text
                            and partition_desc = $2::text
                    ) t
                    left join partition_info m on t.max = m.version
                where
                    m.table_id = $1::text
                    and m.partition_desc = $2::text;
            ";
            let partitions = params[1].to_owned();
            let partitions = partitions.split(PARTITION_DESC_DELIM).collect::<Vec<&str>>();
            let statement = client.prepare_cached(&statement).await?;
            let mut all_rows: Vec<Row> = vec![];
            for part in partitions {
                let result = client.query(&statement, &[&params[0], &part]).await;
                match result {
                    Ok(mut rows) => all_rows.append(&mut rows),
                    Err(e) => return Err(LakeSoulMetaDataError::from(e)),
                }
            }
            all_rows
        }
        DaoType::ListPartitionVersionByTableIdAndPartitionDescAndTimestampRange if params.len() == 4 => {
            let result = client
                .query(
                    &statement,
                    &[
                        &params[0],
                        &params[1],
                        &i64::from_str(&params[2])?,
                        &i64::from_str(&params[3])?,
                    ],
                )
                .await;
            match result {
                Ok(rows) => rows,
                Err(e) => return Err(LakeSoulMetaDataError::from(e)),
            }
        }
        DaoType::ListDataCommitInfoByTableIdAndPartitionDescAndCommitList if params.len() == 3 => {
            let concated_uuid = &params[2];
            if concated_uuid.len() % 32 != 0 {
                eprintln!("Invalid params of query_type={:?}, params={:?}", query_type, params);
                return Err(LakeSoulMetaDataError::from(ErrorKind::InvalidInput));
            }

            let uuid_list = separate_uuid(concated_uuid)?;

            let uuid_str_list = "'".to_owned() + &uuid_list.join("','") + "'";

            let uuid_list_str = uuid_list.join("");

            let statement = format!(
                "select table_id, partition_desc, commit_id, file_ops, commit_op, timestamp, committed, domain
                from data_commit_info
                where table_id = $1::TEXT and partition_desc = $2::TEXT
                and commit_id in ({})
                order by position(commit_id::text in '{}')",
                uuid_str_list, uuid_list_str
            );

            let result = {
                let statement = client.prepare(&statement).await?;
                client.query(&statement, &[&params[0], &params[1]]).await
            };
            match result {
                Ok(rows) => rows,
                Err(e) => return Err(LakeSoulMetaDataError::from(e)),
            }
        }
        _ => {
            eprintln!("Invalid params num of query_type={:?}, params={:?}", query_type, params);
            return Err(LakeSoulMetaDataError::from(ErrorKind::InvalidInput));
        }
    };

    let result_type = match query_type {
        DaoType::SelectNamespaceByNamespace | DaoType::ListNamespaces => ResultType::Namespace,

        DaoType::SelectTableInfoByTableId
        | DaoType::SelectTableInfoByTableNameAndNameSpace
        | DaoType::SelectTableInfoByTablePath
        | DaoType::SelectTableInfoByIdAndTablePath => ResultType::TableInfo,

        DaoType::SelectTablePathIdByTablePath | DaoType::ListAllTablePath => ResultType::TablePathId,

        DaoType::SelectTableNameIdByTableName
        | DaoType::ListTableNameByNamespace
        | DaoType::SelectTableDomainById => ResultType::TableNameId,

        DaoType::ListPartitionByTableId
        | DaoType::ListPartitionDescByTableIdAndParList
        | DaoType::SelectPartitionVersionByTableIdAndDescAndVersion
        | DaoType::SelectOnePartitionVersionByTableIdAndDesc
        | DaoType::ListPartitionByTableIdAndDesc
        | DaoType::ListPartitionVersionByTableIdAndPartitionDescAndTimestampRange
        | DaoType::ListPartitionVersionByTableIdAndPartitionDescAndVersionRange => ResultType::PartitionInfo,

        DaoType::SelectOneDataCommitInfoByTableIdAndPartitionDescAndCommitId
        | DaoType::ListDataCommitInfoByTableIdAndPartitionDescAndCommitList => ResultType::DataCommitInfo,

        DaoType::ListAllPathTablePathByNamespace => ResultType::TablePathIdWithOnlyPath,

        DaoType::ListCommitOpsBetweenVersions => ResultType::PartitionInfoWithOnlyCommitOp,

        DaoType::SelectDiscardCompressedFileInfoByFilePath
        | DaoType::ListAllDiscardCompressedFileInfo
        | DaoType::ListDiscardCompressedFileInfoBeforeTimestamp
        | DaoType::ListDiscardCompressedFileByFilterCondition => ResultType::DiscardCompressedFileInfo,
        _ => {
            eprintln!("Invalid query_type={:?} when parsing query result type", query_type);
            return Err(LakeSoulMetaDataError::from(ErrorKind::InvalidInput));
        }
    };

    let wrapper = match result_type {
        ResultType::TableNameId => {
            let table_name_id: Vec<entity::TableNameId> = rows
                .iter()
                .map(|row| entity::TableNameId {
                    table_name: row.get(0),
                    table_id: row.get(1),
                    table_namespace: row.get(2),
                    domain: row.get(3),
                })
                .collect();
            entity::JniWrapper {
                table_name_id,
                ..Default::default()
            }
        }
        ResultType::TablePathId => {
            let table_path_id: Vec<entity::TablePathId> = rows
                .iter()
                .map(|row| entity::TablePathId {
                    table_path: row.get(0),
                    table_id: row.get(1),
                    table_namespace: row.get(2),
                    domain: row.get(3),
                })
                .collect();
            entity::JniWrapper {
                table_path_id,
                ..Default::default()
            }
        }
        ResultType::TablePathIdWithOnlyPath => {
            let table_path_id: Vec<entity::TablePathId> = rows
                .iter()
                .map(|row| entity::TablePathId {
                    table_path: row.get(0),
                    ..Default::default()
                })
                .collect();
            entity::JniWrapper {
                table_path_id,
                ..Default::default()
            }
        }

        ResultType::Namespace => {
            let namespace: Vec<entity::Namespace> = rows
                .iter()
                .map(|row| entity::Namespace {
                    namespace: row.get(0),
                    properties: row.get::<_, serde_json::Value>(1).to_string(),
                    comment: row.get::<_, Option<String>>(2).unwrap_or(String::from("")),
                    domain: row.get(3),
                })
                .collect();
            entity::JniWrapper {
                namespace,
                ..Default::default()
            }
        }
        ResultType::TableInfo => {
            let table_info: Vec<entity::TableInfo> = rows
                .iter()
                .map(|row| entity::TableInfo {
                    table_id: row.get(0),
                    table_name: row.get(1),
                    table_path: row.get(2),
                    table_schema: row.get(3),
                    properties: row.get::<_, serde_json::Value>(4).to_string(),
                    partitions: row.get(5),
                    table_namespace: row.get(6),
                    domain: row.get(7),
                })
                .collect();
            entity::JniWrapper {
                table_info,
                ..Default::default()
            }
        }
        ResultType::PartitionInfo => {
            let partition_info: Vec<entity::PartitionInfo> = rows
                .iter()
                .map(|row| {
                    Ok(entity::PartitionInfo {
                        table_id: row.get(0),
                        partition_desc: row.get(1),
                        version: row.get::<_, i32>(2),
                        commit_op: entity::CommitOp::from_str_name(row.get(3))
                            .ok_or(LakeSoulMetaDataError::Internal("unknown commit_op".into()))?
                            as i32,
                        snapshot: row_to_uuid_list(row),
                        timestamp: row.get::<_, i64>(5),
                        expression: row.get::<_, Option<String>>(6).unwrap_or(String::from("")),
                        domain: row.get(7),
                    })
                })
                .collect::<Result<Vec<entity::PartitionInfo>>>()?;
            entity::JniWrapper {
                partition_info,
                ..Default::default()
            }
        }
        ResultType::PartitionInfoWithOnlyCommitOp => {
            let partition_info: Vec<entity::PartitionInfo> = rows
                .iter()
                .map(|row| {
                    Ok(entity::PartitionInfo {
                        commit_op: entity::CommitOp::from_str_name(row.get(0))
                            .ok_or(LakeSoulMetaDataError::Internal("unknown commit_op".into()))?
                            as i32,
                        ..Default::default()
                    })
                })
                .collect::<Result<Vec<entity::PartitionInfo>>>()?;
            entity::JniWrapper {
                partition_info,
                ..Default::default()
            }
        }
        ResultType::DataCommitInfo => {
            let data_commit_info: Vec<entity::DataCommitInfo> = rows
                .iter()
                .map(|row| {
                    Ok(entity::DataCommitInfo {
                        table_id: row.get(0),
                        partition_desc: row.get(1),
                        commit_id: {
                            let (high, low) = row.get::<_, uuid::Uuid>(2).as_u64_pair();
                            Some(entity::Uuid { high, low })
                        },
                        file_ops: row
                            .get::<_, Vec<DataFileOp>>(3)
                            .iter()
                            .map(|data_file_op| data_file_op.as_proto_data_file_op())
                            .collect::<Result<Vec<entity::DataFileOp>>>()?,
                        commit_op: entity::CommitOp::from_str_name(row.get(4))
                            .ok_or(LakeSoulMetaDataError::Internal("unknown commit_op".into()))?
                            as i32,
                        timestamp: row.get(5),
                        committed: row.get(6),
                        domain: row.get(7),
                    })
                })
                .collect::<Result<Vec<entity::DataCommitInfo>>>()?;
            entity::JniWrapper {
                data_commit_info,
                ..Default::default()
            }
        }
        ResultType::DiscardCompressedFileInfo => {
            let discard_compressed_file_info: Vec<entity::DiscardCompressedFileInfo> = rows
                .iter()
                .map(|row| entity::DiscardCompressedFileInfo {
                    file_path: row.get(0),
                    table_path: row.get(1),
                    partition_desc: row.get(2),
                    timestamp: row.get(3),
                    t_date: row.get::<_, NaiveDate>(4).format("%Y-%m-%d").to_string(),
                })
                .collect();
            entity::JniWrapper {
                discard_compressed_file_info,
                ..Default::default()
            }
        }
    };
    Ok(wrapper.encode_to_vec())
}

/// Execute the insert for the coded Data Access Object.
pub async fn execute_insert(client: &mut PooledClient, insert_type: i32, wrapper: entity::JniWrapper) -> Result<i32> {
    if !(DAO_TYPE_INSERT_ONE_OFFSET..DAO_TYPE_QUERY_SCALAR_OFFSET).contains(&insert_type) {
        eprintln!("Invalid insert_type_index: {:?}", insert_type);
        return Err(LakeSoulMetaDataError::from(ErrorKind::InvalidInput));
    }
    let insert_type = DaoType::try_from(insert_type).map_err(|e| LakeSoulMetaDataError::Other(Box::new(e)))?;
    let (mut client, statement) = get_prepared_statement(client, &insert_type).await?;

    let result = match insert_type {
        DaoType::InsertNamespace if wrapper.namespace.len() == 1 => {
            let namespace = wrapper.namespace.first().unwrap();
            let properties: serde_json::Value = serde_json::from_str(&namespace.properties)?;
            client
                .execute(
                    &statement,
                    &[&namespace.namespace, &properties, &namespace.comment, &namespace.domain],
                )
                .await
        }
        DaoType::InsertTableInfo if wrapper.table_info.len() == 1 => {
            let table_info = wrapper.table_info.first().unwrap();
            let properties: serde_json::Value = serde_json::from_str(&table_info.properties)?;
            client
                .execute(
                    &statement,
                    &[
                        &table_info.table_id,
                        &table_info.table_name,
                        &table_info.table_path,
                        &table_info.table_schema,
                        &properties,
                        &table_info.partitions,
                        &table_info.table_namespace,
                        &table_info.domain,
                    ],
                )
                .await
        }
        DaoType::InsertTableNameId if wrapper.table_name_id.len() == 1 => {
            let table_name_id = wrapper.table_name_id.first().unwrap();
            client
                .execute(
                    &statement,
                    &[
                        &table_name_id.table_id,
                        &table_name_id.table_name,
                        &table_name_id.table_namespace,
                        &table_name_id.domain,
                    ],
                )
                .await
        }
        DaoType::InsertTablePathId if wrapper.table_path_id.len() == 1 => {
            let table_path_id = wrapper.table_path_id.first().unwrap();
            client
                .execute(
                    &statement,
                    &[
                        &table_path_id.table_id,
                        &table_path_id.table_path,
                        &table_path_id.table_namespace,
                        &table_path_id.domain,
                    ],
                )
                .await
        }
        DaoType::InsertPartitionInfo if wrapper.partition_info.len() == 1 => {
            let partition_info = wrapper.partition_info.first().unwrap();
            let snapshot = partition_info
                .snapshot
                .iter()
                .map(|_uuid| uuid::Uuid::from_u64_pair(_uuid.high, _uuid.low))
                .collect::<Vec<uuid::Uuid>>();
            client
                .execute(
                    &statement,
                    &[
                        &partition_info.table_id,
                        &partition_info.partition_desc,
                        &partition_info.version,
                        &partition_info.commit_op().as_str_name(),
                        &snapshot,
                        &partition_info.expression,
                        &partition_info.domain,
                    ],
                )
                .await
        }
        DaoType::InsertDataCommitInfo if wrapper.data_commit_info.len() == 1 => {
            let data_commit_info = wrapper.data_commit_info.first().unwrap();
            let file_ops = data_commit_info
                .file_ops
                .iter()
                .map(DataFileOp::from_proto_data_file_op)
                .collect::<Result<Vec<DataFileOp>>>()?;
            let commit_id = data_commit_info
                .commit_id
                .as_ref()
                .ok_or(LakeSoulMetaDataError::Internal("commit_id missing".into()))?;
            let _uuid = uuid::Uuid::from_u64_pair(commit_id.high, commit_id.low);

            client
                .execute(
                    &statement,
                    &[
                        &data_commit_info.table_id,
                        &data_commit_info.partition_desc,
                        &_uuid,
                        &file_ops,
                        &data_commit_info.commit_op().as_str_name(),
                        &data_commit_info.timestamp,
                        &data_commit_info.committed,
                        &data_commit_info.domain,
                    ],
                )
                .await
        }
        DaoType::TransactionInsertPartitionInfo => {
            let mut partition_info_list = wrapper.partition_info.clone();
            let snapshot_container = partition_info_list.pop().unwrap();
            let result = {
                let transaction = client.transaction().await?;
                let transaction_insert_statement = match transaction
                    .prepare(
                        "insert into partition_info(
                        table_id,
                        partition_desc,
                        version,
                        commit_op,
                        snapshot,
                        expression,
                        domain
                    )
                    values($1::TEXT, $2::TEXT, $3::INT, $4::TEXT, $5::_UUID, $6::TEXT, $7::TEXT)",
                    )
                    .await
                {
                    Ok(statement) => statement,
                    Err(e) => return Err(LakeSoulMetaDataError::from(e)),
                };

                let update_statement = match transaction
                    .prepare("update data_commit_info set committed = 'true' where commit_id = $1::UUID")
                    .await
                {
                    Ok(statement) => statement,
                    Err(e) => return Err(LakeSoulMetaDataError::from(e)),
                };

                for partition_info in &partition_info_list {
                    let snapshot = partition_info
                        .snapshot
                        .iter()
                        .map(|_uuid| uuid::Uuid::from_u64_pair(_uuid.high, _uuid.low))
                        .collect::<Vec<uuid::Uuid>>();

                    let result = transaction
                        .execute(
                            &transaction_insert_statement,
                            &[
                                &partition_info.table_id,
                                &partition_info.partition_desc,
                                &partition_info.version,
                                &partition_info.commit_op().as_str_name(),
                                &snapshot,
                                &partition_info.expression,
                                &partition_info.domain,
                            ],
                        )
                        .await;

                    if let Some(e) = result.err() {
                        eprintln!("transaction insert error, err = {:?}", e);
                        return match transaction.rollback().await {
                            Ok(()) => Ok(0i32),
                            Err(e) => Err(LakeSoulMetaDataError::from(e)),
                        };
                    };
                }
                for _uuid in &snapshot_container.snapshot {
                    let uid = uuid::Uuid::from_u64_pair(_uuid.high, _uuid.low);
                    let result = transaction.execute(&update_statement, &[&uid]).await;
                    if let Some(e) = result.err() {
                        eprintln!("update committed error, err = {:?}", e);
                        return match transaction.rollback().await {
                            Ok(()) => Ok(0i32),
                            Err(e) => Err(LakeSoulMetaDataError::from(e)),
                        };
                    }
                }
                match transaction.commit().await {
                    Ok(()) => Ok(partition_info_list.len() as u64),
                    Err(e) => Err(e),
                }
            };
            match result {
                Ok(count) => Ok(count),
                Err(e) => return Err(LakeSoulMetaDataError::from(e)),
            }
        }
        DaoType::TransactionInsertDataCommitInfo => {
            let data_commit_info_list = wrapper.data_commit_info;
            let result = {
                let transaction = client.transaction().await?;
                let prepared = transaction
                    .prepare(
                        "insert into data_commit_info(
                        table_id,
                        partition_desc,
                        commit_id,
                        file_ops,
                        commit_op,
                        timestamp,
                        committed,
                        domain
                    )
                    values($1::TEXT, $2::TEXT, $3::UUID, $4::_data_file_op, $5::TEXT, $6::BIGINT, $7::BOOL, $8::TEXT)",
                    )
                    .await;
                let statement = match prepared {
                    Ok(statement) => statement,
                    Err(e) => return Err(LakeSoulMetaDataError::from(e)),
                };

                for data_commit_info in &data_commit_info_list {
                    let file_ops = data_commit_info
                        .file_ops
                        .iter()
                        .map(DataFileOp::from_proto_data_file_op)
                        .collect::<Result<Vec<DataFileOp>>>()?;
                    let commit_id = data_commit_info
                        .commit_id
                        .as_ref()
                        .ok_or(LakeSoulMetaDataError::Internal("commit_id missing".to_string()))?;
                    let _uuid = uuid::Uuid::from_u64_pair(commit_id.high, commit_id.low);

                    let result = transaction
                        .execute(
                            &statement,
                            &[
                                &data_commit_info.table_id,
                                &data_commit_info.partition_desc,
                                &_uuid,
                                &file_ops,
                                &data_commit_info.commit_op().as_str_name(),
                                &data_commit_info.timestamp,
                                &data_commit_info.committed,
                                &data_commit_info.domain,
                            ],
                        )
                        .await;
                    if let Some(e) = result.err() {
                        eprintln!("transaction insert error, err = {:?}", e);
                        return match transaction.rollback().await {
                            Ok(()) => Ok(0i32),
                            Err(e) => Err(LakeSoulMetaDataError::from(e)),
                        };
                    };
                }
                match transaction.commit().await {
                    Ok(()) => Ok(data_commit_info_list.len() as u64),
                    Err(e) => Err(e),
                }
            };
            match result {
                Ok(count) => Ok(count),
                Err(e) => return Err(LakeSoulMetaDataError::from(e)),
            }
        }
        DaoType::InsertDiscardCompressedFileInfo if wrapper.discard_compressed_file_info.len() == 1 => {
            let discard_compressed_file_info = wrapper.discard_compressed_file_info.first().unwrap();
            client
                .execute(
                    &statement,
                    &[
                        &discard_compressed_file_info.file_path,
                        &discard_compressed_file_info.table_path,
                        &discard_compressed_file_info.partition_desc,
                        &discard_compressed_file_info.timestamp,
                        &NaiveDate::parse_from_str(&discard_compressed_file_info.t_date, "%Y-%m-%d").unwrap(),
                    ],
                )
                .await
        }
        DaoType::TransactionInsertDiscardCompressedFile => {
            let discard_compressed_file_list = wrapper.discard_compressed_file_info;
            let result = {
                let transaction = client.transaction().await?;
                let insert_statement = match transaction
                    .prepare(
                        "insert into discard_compressed_file_info (
                            file_path,
                            table_path,
                            partition_desc,
                            timestamp,
                            t_date
                        ) values ($1::TEXT, $2::TEXT, $3::TEXT, $4::BIGINT, $5::DATE)"
                    )
                    .await
                {
                    Ok(statement) => statement,
                    Err(e) => return Err(LakeSoulMetaDataError::from(e)),
                };
                for discard_compressed_file_info in &discard_compressed_file_list {
                    let result = transaction
                        .execute(
                            &insert_statement,
                            &[
                                &discard_compressed_file_info.file_path,
                                &discard_compressed_file_info.table_path,
                                &discard_compressed_file_info.partition_desc,
                                &discard_compressed_file_info.timestamp,
                                &NaiveDate::parse_from_str(&discard_compressed_file_info.t_date, "%Y-%m-%d").unwrap(),
                            ],
                        )
                        .await;

                    if let Some(e) = result.err() {
                        eprintln!("transaction insert error, err = {:?}", e);
                        return match transaction.rollback().await {
                            Ok(()) => Ok(0i32),
                            Err(e) => Err(LakeSoulMetaDataError::from(e)),
                        };
                    };
                }
                match transaction.commit().await {
                    Ok(()) => Ok(discard_compressed_file_list.len() as u64),
                    Err(e) => Err(e),
                }
            };
            match result {
                Ok(count) => Ok(count),
                Err(e) => return Err(LakeSoulMetaDataError::from(e)),
            }
        }
        _ => {
            eprintln!("InvalidInput of type={:?}: {:?}", insert_type, wrapper);
            return Err(LakeSoulMetaDataError::from(ErrorKind::InvalidInput));
        }
    };
    match result {
        Ok(count) => Ok(count as i32),
        Err(e) => Err(LakeSoulMetaDataError::from(e)),
    }
}

/// Execute the update for the coded Data Access Object.
pub async fn execute_update(client: &mut PooledClient, update_type: i32, joined_string: String) -> Result<i32> {
    if update_type < DAO_TYPE_UPDATE_OFFSET {
        eprintln!("Invalid update_type_index: {:?}", update_type);
        return Err(LakeSoulMetaDataError::from(ErrorKind::InvalidInput));
    }
    let update_type = DaoType::try_from(update_type).map_err(|e| LakeSoulMetaDataError::Other(Box::new(e)))?;
    let (client, statement) = get_prepared_statement(client, &update_type).await?;

    let params = joined_string
        .split(PARAM_DELIM)
        .collect::<Vec<&str>>()
        .iter()
        .map(|str| str.to_string())
        .collect::<Vec<String>>();

    let result = match update_type {
        DaoType::DeleteNamespaceByNamespace
        | DaoType::DeletePartitionInfoByTableId
        | DaoType::DeleteDataCommitInfoByTableId
        | DaoType::DeleteTableNameIdByTableId
        | DaoType::DeleteTablePathIdByTableId
        | DaoType::DeleteTablePathIdByTablePath
        | DaoType::DeleteDiscardCompressedFileInfoByFilePath
        | DaoType::DeleteDiscardCompressedFileInfoByTablePath
            if params.len() == 1 =>
        {
            client.execute(&statement, &[&params[0]]).await
        }
        | DaoType::DeleteDiscardCompressedFileByFilterCondition
            if params.len() == 3 =>
        {
            client.execute(&statement, &[&params[0], &params[1], &i64::from_str(&params[2])?]).await
        }
        DaoType::DeleteTableInfoByIdAndPath
        | DaoType::DeleteTableNameIdByTableNameAndNamespace
        | DaoType::DeletePartitionInfoByTableIdAndPartitionDesc
        | DaoType::DeleteDataCommitInfoByTableIdAndPartitionDesc
            if params.len() == 2 =>
        {
            client.execute(&statement, &[&params[0], &params[1]]).await
        }
        DaoType::UpdateTableInfoPropertiesById | DaoType::UpdateNamespacePropertiesByNamespace if params.len() == 2 => {
            let properties: serde_json::Value = serde_json::from_str(&params[1])?;
            client.execute(&statement, &[&params[0], &properties]).await
        }
        DaoType::DeletePreviousVersionPartition if params.len() == 3 => {
            let ts = i64::from_str(&params[2])?;
            client.execute(&statement, &[&params[0], &params[1], &ts]).await
        }
        DaoType::DeleteOneDataCommitInfoByTableIdAndPartitionDescAndCommitId if params.len() == 3 => {
            let commit_id: uuid::Uuid = uuid::Uuid::from_str(&params[2])?;
            client.execute(&statement, &[&params[0], &params[1], &commit_id]).await
        }
        DaoType::UpdateTableInfoById if params.len() == 4 => {
            let mut statement = "update table_info set ".to_owned();
            let mut idx = 2;
            let mut filter_params = Vec::<String>::with_capacity(3);
            if !params[1].is_empty() {
                statement += format!("table_name = ${}::TEXT ", idx).as_str();
                idx += 1;
                filter_params.push(params[1].clone());
            }
            if !params[2].is_empty() {
                if idx > 2 {
                    statement += ",";
                }
                statement += format!("table_path = ${}::TEXT ", idx).as_str();
                idx += 1;
                filter_params.push(params[2].clone());
            }
            if !params[3].is_empty() {
                if idx > 2 {
                    statement += ",";
                }
                statement += format!("table_schema = ${}::TEXT ", idx).as_str();
                idx += 1;
                filter_params.push(params[3].clone());
            }
            statement += " where table_id = $1::TEXT";
            match idx {
                3 => client.execute(&statement, &[&params[0], &filter_params[0]]).await,
                4 => {
                    client
                        .execute(&statement, &[&params[0], &filter_params[0], &filter_params[1]])
                        .await
                }
                5 => {
                    client
                        .execute(
                            &statement,
                            &[&params[0], &filter_params[0], &filter_params[1], &filter_params[2]],
                        )
                        .await
                }
                _ => todo!(),
            }
        }
        DaoType::DeleteDataCommitInfoByTableIdAndPartitionDescAndCommitIdList if params.len() == 3 => {
            let concated_uuid = &params[2];
            if concated_uuid.len() % 32 != 0 {
                eprintln!("Invalid params of update_type={:?}, params={:?}", update_type, params);
                return Err(LakeSoulMetaDataError::from(ErrorKind::InvalidInput));
            }

            let uuid_list = separate_uuid(concated_uuid)?;

            let uuid_str_list = "'".to_owned() + &uuid_list.join("','") + "'";

            let statement = format!(
                "delete from data_commit_info
                where table_id = $1::TEXT and partition_desc = $2::TEXT and commit_id in ({}) ",
                uuid_str_list
            );

            let statement = client.prepare(&statement).await?;
            client.execute(&statement, &[&params[0], &params[1]]).await
        }
        _ => {
            eprintln!("InvalidInput of type={:?}: {:?}", update_type, params);
            return Err(LakeSoulMetaDataError::from(ErrorKind::InvalidInput));
        }
    };
    match result {
        Ok(count) => Ok(count as i32),
        Err(e) => Err(LakeSoulMetaDataError::from(e)),
    }
}

/// Convert the timestamp from [`tokio_postgres::Row`] to the string.
fn ts_string(res: Result<Option<Row>, Error>) -> Result<Option<String>> {
    match res {
        Ok(Some(row)) => {
            let ts = row.get::<_, Option<i64>>(0);
            match ts {
                Some(ts) => Ok(Some(format!("{}", ts))),
                None => Ok(None),
            }
        }
        Err(e) => Err(LakeSoulMetaDataError::from(e)),
        Ok(None) => Ok(None),
    }
}

/// Execute the query scalar for the coded Data Access Object.
pub async fn execute_query_scalar(
    client: &mut PooledClient,
    query_type: i32,
    joined_string: String,
) -> Result<Option<String>, LakeSoulMetaDataError> {
    if !(DAO_TYPE_QUERY_SCALAR_OFFSET..DAO_TYPE_UPDATE_OFFSET).contains(&query_type) {
        eprintln!("Invalid update_scalar_type_index: {:?}", query_type);
        return Err(LakeSoulMetaDataError::from(ErrorKind::InvalidInput));
    }
    let query_type = DaoType::try_from(query_type).map_err(|e| LakeSoulMetaDataError::Other(Box::new(e)))?;
    let (client, statement) = get_prepared_statement(client, &query_type).await?;

    let params = get_params(joined_string);

    match query_type {
        DaoType::GetLatestTimestampFromPartitionInfoWithoutPartitionDesc if params.len() == 1 => {
            let result = client.query_opt(&statement, &[&params[0]]).await;
            ts_string(result)
        }
        DaoType::GetLatestTimestampFromPartitionInfo if params.len() == 2 => {
            let result = client.query_opt(&statement, &[&params[0], &params[1]]).await;
            match result {
                Ok(Some(row)) => Ok(Some(format!("{}", row.get::<_, i64>(0)))),
                Ok(None) => Ok(None),
                Err(e) => Err(LakeSoulMetaDataError::from(e)),
            }
        }
        DaoType::GetLatestVersionUpToTimeFromPartitionInfo if params.len() == 3 => {
            let result = client
                .query_opt(&statement, &[&params[0], &params[1], &i64::from_str(&params[2])?])
                .await;
            match result {
                Ok(Some(row)) => {
                    let ts = row.get::<_, Option<i32>>(0);
                    match ts {
                        Some(ts) => Ok(Some(format!("{}", ts))),
                        None => Ok(None),
                    }
                }
                Err(e) => Err(LakeSoulMetaDataError::from(e)),
                Ok(None) => Ok(None),
            }
        }
        DaoType::GetLatestVersionTimestampUpToTimeFromPartitionInfo if params.len() == 3 => {
            let result = client
                .query_opt(&statement, &[&params[0], &params[1], &i64::from_str(&params[2])?])
                .await;
            ts_string(result)
        }

        _ => {
            eprintln!("InvalidInput of type={:?}: {:?}", query_type, params);
            Err(LakeSoulMetaDataError::from(ErrorKind::InvalidInput))
        }
    }
}

pub async fn clean_meta_for_test(client: &PooledClient) -> Result<i32> {
    let result = client
        .batch_execute(
            "delete from namespace;
            delete from data_commit_info;
            delete from table_info;
            delete from table_path_id;
            delete from table_name_id;
            delete from partition_info;
            delete from discard_compressed_file_info",
        )
        .await;
    match result {
        Ok(_) => Ok(0i32),
        Err(e) => Err(LakeSoulMetaDataError::from(e)),
    }
}

/// Create a pg connection, return pg client.
pub async fn create_connection(config: String) -> Result<PooledClient> {
    PooledClient::try_new(config).await
}

/// Convert the uuid list from [`tokio_postgres::Row`] to the [`entity::Uuid`] list.
fn row_to_uuid_list(row: &Row) -> Vec<entity::Uuid> {
    row.get::<_, Vec<uuid::Uuid>>(4)
        .iter()
        .map(|uuid| {
            let (high, low) = uuid.as_u64_pair();
            entity::Uuid { high, low }
        })
        .collect()
}

#[cfg(test)]
mod tests {
    use prost::Message;

    use proto::proto::entity;

    #[test]
    fn test_entity() -> std::io::Result<()> {
        let namespace = entity::Namespace {
            namespace: "default".to_owned(),
            properties: "{}".to_owned(),
            comment: "".to_owned(),
            domain: "public".to_owned(),
        };
        println!("{:?}", namespace);
        println!("{:?}", entity::Namespace::default());

        let table_info = entity::TableInfo {
            table_id: uuid::Uuid::new_v4().to_string(),
            table_namespace: "default".to_owned(),
            table_name: "test_table_name".to_owned(),
            table_path: "test_table_path".to_owned(),
            table_schema: "StructType {}".to_owned(),
            properties: "{}".to_owned(),
            partitions: "".to_owned(),
            domain: "public".to_owned(),
        };
        println!("{:?}", table_info);
        println!("{:?}", table_info.encode_to_vec());
        println!("{:?}", table_info.encode_length_delimited_to_vec());
        println!("{:?}", table_info.encode_length_delimited_to_vec().len());
        println!("{:?}", entity::TableInfo::default());

        let meta_info = entity::MetaInfo {
            list_partition: vec![],
            table_info: None,
            read_partition_info: vec![],
        };
        println!("{:?}", meta_info);
        println!("{:?}", entity::MetaInfo::default());
        println!("{:?}", entity::TableNameId::default());
        println!("{:?}", entity::TablePathId::default());
        println!("{:?}", entity::PartitionInfo::default());
        println!("{:?}", entity::DataCommitInfo::default());

        let mut wrapper = entity::JniWrapper::default();
        println!("{:?}", wrapper);
        wrapper.namespace = vec![namespace];
        println!("{:?}", wrapper.namespace);

        Ok(())
    }
}<|MERGE_RESOLUTION|>--- conflicted
+++ resolved
@@ -247,13 +247,10 @@
     // ==== Coded Update DiscardCompressedFileInfo ====
     /// The coded type for the Data Access Object for delete discard compressed file info by file path.
     DeleteDiscardCompressedFileInfoByFilePath = DAO_TYPE_UPDATE_OFFSET + 16,
-<<<<<<< HEAD
+
     /// The coded type for the Data Access Object for delete discard compressed file by filter condition.
-    DeleteDiscardCompressedFileByFilterCondition = DAO_TYPE_UPDATE_OFFSET + 17
-=======
     DeleteDiscardCompressedFileByFilterCondition = DAO_TYPE_UPDATE_OFFSET + 17,
     DeleteDiscardCompressedFileInfoByTablePath = DAO_TYPE_UPDATE_OFFSET + 18,
->>>>>>> 6bed0dab
 }
 
 /// Get the prepared statement for the coded Data Access Object.

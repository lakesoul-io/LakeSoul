--- conflicted
+++ resolved
@@ -285,26 +285,12 @@
             Some(size) => size,
             None => fs::metadata(path)?.len(),
         };
-<<<<<<< HEAD
         debug!("[lakesoul::cache::lru_cache] Inserting file {:?} of size {:?}", rel_path.to_string_lossy(), size);
         self.add_file(AddFile::RelPath(rel_path), size).map_err(|e| {
             error!("Failed to insert file `{}`: {}", rel_path.to_string_lossy(), e);
             fs::remove_file(self.rel_to_abs_path(rel_path)).expect("Failed to remove file we just created!");
             e
         })
-=======
-        self.add_file(AddFile::RelPath(rel_path), size)
-            .map_err(|e| {
-                error!(
-                    "Failed to insert file `{}`: {}",
-                    rel_path.to_string_lossy(),
-                    e
-                );
-                fs::remove_file(self.rel_to_abs_path(rel_path))
-                    .expect("Failed to remove file we just created!");
-                e
-            })
->>>>>>> 40186b23
     }
 
     /// Add a file by calling `with` with the open `File` corresponding to the cache at path `key`.
@@ -362,7 +348,6 @@
     /// Get an opened readable and seekable handle to the file at `key`, if one exists and can
     /// be opened. Updates the LRU state of the file if present.
     pub fn get<K: AsRef<OsStr>>(&self, key: K) -> Option<Vec<u8>> {
-<<<<<<< HEAD
         if let Some(file) = self.get_file(&key) {
             let file_size = file.metadata().unwrap().len() as usize;
             let mut buf = vec![0;file_size];
@@ -394,15 +379,6 @@
                             return None;
                         },
                 }
-=======
-        match self.get_file(key).map(|f| Box::new(f) as Box<dyn ReadSeek>) {
-            Some(mut f) => {
-                let mut buf = vec![];
-                f.by_ref().read_to_end(&mut buf).unwrap();
-                // After reading, seek back to the beginning, so that the file can be read again.
-                f.seek(io::SeekFrom::Start(0)).unwrap();
-                Some(buf)
->>>>>>> 40186b23
             }
             
         } else {

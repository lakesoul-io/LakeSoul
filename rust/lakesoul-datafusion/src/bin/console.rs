--- conflicted
+++ resolved
@@ -11,7 +11,6 @@
 use datafusion::sql::parser::Statement;
 use lakesoul_datafusion::{cli::CoreArgs, create_lakesoul_session_ctx};
 use lakesoul_metadata::MetaDataClient;
-<<<<<<< HEAD
 use rustyline::error::ReadlineError;
 use rustyline::DefaultEditor;
 use sqlparser::ast::{Statement as SQLStatement, Use};
@@ -78,13 +77,6 @@
         .with_ansi(false)
         .with_timer(timer)
         .init();
-=======
-
-#[tokio::main(flavor = "multi_thread", worker_threads = 2)]
-async fn main() {
-    tracing_subscriber::fmt::init();
->>>>>>> 33d795bb
-
     let mut rl = DefaultEditor::new().unwrap();
     let core_args = CoreArgs::parse();
     let meta_client = Arc::new(MetaDataClient::from_env().await.unwrap());

copy-to-java:
  cargo build
  cp target/debug/liblakesoul_io_c.dylib ../lakesoul-common/target/classes/
  cp target/debug/liblakesoul_metadata_c.dylib ../lakesoul-common/target/classes/

log_level := "info"

flight-sql level=log_level:
    RUST_LOG=lakesoul_flight={{level}},lakesoul_metadata={{level}} JWT_AUTH_ENABLED=false RBAC_AUTH_ENABLED=true cargo run --bin flight_sql_server
    
flight-sql-s3 level=log_level:
    RUST_LOG={{level}} cargo run --bin \
      flight_sql_server -- \
      --warehouse-prefix "s3://lakesoul-bucket/flight-test" \
      --endpoint  "http://localhost:9000" \
      --s3-bucket  "lakesoul-test-bucket" \
      --s3-access-key "minioadmin1" \
      --s3-secret-key "minioadmin1"

clean-tpch:
   rm -rf /tmp/lakesoul/tpch_data/*

clean-log:
    rm -rf /tmp/lakesoul/logs/*

console-s3 level=log_level:
    RUST_LOG={{level}}  cargo run --release --bin lakesoul-console -- --worker-threads 16  \
    --warehouse-prefix "s3://lakesoul-bucket/tpch" \
      --endpoint  "http://localhost:9000" \
      --s3-bucket  "lakesoul-test-bucket" \
      --s3-access-key "minioadmin1" \
      --s3-secret-key "minioadmin1"

console level=log_level:
    RUST_LOG={{level}} cargo run --release --bin lakesoul-console -- --worker-threads 16  

tpch-gen-s3:
    cargo run --release --bin lakesoul-console -- --worker-threads 16  \
    --warehouse-prefix "s3://lakesoul-bucket" \
      --endpoint  "http://localhost:9000" \
      --s3-bucket  "lakesoul-test-bucket" \
      --s3-access-key "minioadmin1" \
      --s3-secret-key "minioadmin1" tpch-gen -p "s3://lakesoul-bucket" --scale-factor 0.1 -n 8

<<<<<<< HEAD
tpch-gen-lfs:
   cargo run --release --bin lakesoul-console -- --worker-threads 16  \
      tpch-gen -p "file:///tmp/lakesoul/tpch_data" --scale-factor 0.1 -n 8

tpch-gen-s3-1 level=log_level:
   RUST_LOG=trace cargo run --release --bin lakesoul-console -- --worker-threads 16  \
    --warehouse-prefix "s3://lakesoul-bucket" \
      --endpoint  "http://localhost:31099" \
      --s3-bucket  "lakesoul-bucket" \
      --s3-access-key "minioadmin" \
      --s3-secret-key "minioadmin" tpch-gen -p "s3://lakesoul-bucket" --scale-factor 0.1 -n 8
=======
tpch-gen-lfs level=log_level:
   RUST_LOG={{level}} cargo run --release --bin lakesoul-console -- --worker-threads 16  \
      tpch-gen -p "file:///tmp/lakesoul/tpch_data" --scale-factor 10.0 -n 8

clean-meta:
    cargo test -p lakesoul-datafusion test_schema_to_sql

copy level=log_level:
   RUST_LOG={{level}} cargo run --release --bin lakesoul-console -- --worker-threads 16 --file copy.sql
>>>>>>> e0419d53
<|MERGE_RESOLUTION|>--- conflicted
+++ resolved
@@ -42,10 +42,12 @@
       --s3-access-key "minioadmin1" \
       --s3-secret-key "minioadmin1" tpch-gen -p "s3://lakesoul-bucket" --scale-factor 0.1 -n 8
 
-<<<<<<< HEAD
-tpch-gen-lfs:
-   cargo run --release --bin lakesoul-console -- --worker-threads 16  \
-      tpch-gen -p "file:///tmp/lakesoul/tpch_data" --scale-factor 0.1 -n 8
+tpch-gen-lfs level=log_level:
+   RUST_LOG={{level}} cargo run --release --bin lakesoul-console -- --worker-threads 16  \
+      tpch-gen -p "file:///tmp/lakesoul/tpch_data" --scale-factor 10.0 -n 8
+
+clean-meta:
+    cargo test -p lakesoul-datafusion test_schema_to_sql
 
 tpch-gen-s3-1 level=log_level:
    RUST_LOG=trace cargo run --release --bin lakesoul-console -- --worker-threads 16  \
@@ -54,14 +56,5 @@
       --s3-bucket  "lakesoul-bucket" \
       --s3-access-key "minioadmin" \
       --s3-secret-key "minioadmin" tpch-gen -p "s3://lakesoul-bucket" --scale-factor 0.1 -n 8
-=======
-tpch-gen-lfs level=log_level:
-   RUST_LOG={{level}} cargo run --release --bin lakesoul-console -- --worker-threads 16  \
-      tpch-gen -p "file:///tmp/lakesoul/tpch_data" --scale-factor 10.0 -n 8
-
-clean-meta:
-    cargo test -p lakesoul-datafusion test_schema_to_sql
-
 copy level=log_level:
-   RUST_LOG={{level}} cargo run --release --bin lakesoul-console -- --worker-threads 16 --file copy.sql
->>>>>>> e0419d53
+   RUST_LOG={{level}} cargo run --release --bin lakesoul-console -- --worker-threads 16 --file copy.sql
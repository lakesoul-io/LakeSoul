--- conflicted
+++ resolved
@@ -31,14 +31,6 @@
       --s3-secret-key "minioadmin1"
 
 console level=log_level:
-<<<<<<< HEAD
-    RUST_LOG={{level}} cargo run --bin console -- \
-      --warehouse-prefix "s3://lakesoul-bucket/tpch-s10" \
-      --endpoint  "http://localhost:31099" \
-      --s3-bucket  "lakesoul-bucket" \
-      --s3-access-key "minioadmin" \
-      --s3-secret-key "minioadmin"
-=======
     RUST_LOG={{level}} cargo run --release --bin lakesoul-console -- --worker-threads 16
 
 tpch-gen-s3:
@@ -52,4 +44,3 @@
 tpch-gen-lfs:
    cargo run --release --bin lakesoul-console -- --worker-threads 16  \
       tpch-gen -p "file:///tmp/lakesoul/tpch_data" --scale-factor 0.1 -n 8
->>>>>>> 40186b23

/*
 * Copyright [2022] [DMetaSoul Team]
 *
 * Licensed under the Apache License, Version 2.0 (the "License");
 * you may not use this file except in compliance with the License.
 * You may obtain a copy of the License at
 *
 *     http://www.apache.org/licenses/LICENSE-2.0
 *
 * Unless required by applicable law or agreed to in writing, software
 * distributed under the License is distributed on an "AS IS" BASIS,
 * WITHOUT WARRANTIES OR CONDITIONS OF ANY KIND, either express or implied.
 * See the License for the specific language governing permissions and
 * limitations under the License.
 */

package org.apache.spark.sql.lakesoul

import com.dmetasoul.lakesoul.tables.LakeSoulTable
import org.apache.hadoop.fs.Path
import org.apache.spark.sql._
import org.apache.spark.sql.catalyst.TableIdentifier
import org.apache.spark.sql.connector.catalog.Identifier
import org.apache.spark.sql.connector.expressions.{FieldReference, IdentityTransform}
import org.apache.spark.sql.lakesoul.LakeSoulOptions.{READ_TYPE, ReadType}
import org.apache.spark.sql.lakesoul.catalog.LakeSoulCatalog
import org.apache.spark.sql.lakesoul.sources.{LakeSoulSQLConf, LakeSoulSourceUtils}
import org.apache.spark.sql.lakesoul.test.LakeSoulTestUtils
import org.apache.spark.sql.lakesoul.utils.SparkUtil
import org.apache.spark.sql.streaming.Trigger
import org.apache.spark.sql.test.SharedSparkSession
import org.apache.spark.sql.types.StructType

import java.text.SimpleDateFormat
import java.util.TimeZone

class ReadSuite extends QueryTest
  with SharedSparkSession
  with LakeSoulTestUtils {

  import testImplicits._

  val format = "lakesoul"

  private implicit def toTableIdentifier(tableName: String): TableIdentifier = {
    spark.sessionState.sqlParser.parseTableIdentifier(tableName)
  }

  protected def getTablePath(tableName: String): String = {
    LakeSoulSourceUtils.getLakeSoulPathByTableIdentifier(
      TableIdentifier(tableName, Some("default"))).get
  }

  protected def getDefaultTablePath(tableName: String): String = {
    SparkUtil.getDefaultTablePath(TableIdentifier(tableName, Some("default"))).toString
  }

  protected def getPartitioningColumns(tableName: String): Seq[String] = {
    spark.sessionState.catalogManager.currentCatalog.asInstanceOf[LakeSoulCatalog]
      .loadTable(Identifier.of(Array("default"), tableName)).partitioning()
      .map(_.asInstanceOf[IdentityTransform].ref.asInstanceOf[FieldReference].fieldNames()(0))
  }

  protected def getSchema(tableName: String): StructType = {
    spark.sessionState.catalogManager.currentCatalog.asInstanceOf[LakeSoulCatalog]
      .loadTable(Identifier.of(Array("default"), tableName)).schema()
  }

  protected def getSnapshotManagement(path: Path): SnapshotManagement = {
    SnapshotManagement(path)
  }

  test("test snapshot read with OnePartition") {
    withTable("tt") {
      withTempDir(dir => {
        val tablePath = SparkUtil.makeQualifiedTablePath(new Path(dir.getCanonicalPath)).toString
        Seq(("range1", "hash1-1", "insert"), ("range2", "hash2-1", "insert"))
          .toDF("range", "hash", "op")
          .write
          .mode("append")
          .format("lakesoul")
          .option(LakeSoulOptions.RANGE_PARTITIONS, "range")
          .option(LakeSoulOptions.HASH_PARTITIONS, "hash")
          .option(LakeSoulOptions.HASH_BUCKET_NUM, "2")
          .partitionBy("range")
          .save(tablePath)
        val lake = LakeSoulTable.forPath(tablePath)
        val tableForUpsert = Seq(("range1", "hash1-1", "delete"), ("range1", "hash1-5", "insert"),
          ("range2", "hash2-1", "delete"), ("range2", "hash2-5", "insert"))
          .toDF("range", "hash", "op")
        Thread.sleep(2000)
        lake.upsert(tableForUpsert)
        val tableForUpsert1 = Seq(("range1", "hash1-2", "update"), ("range2", "hash2-2", "update"))
          .toDF("range", "hash", "op")
        Thread.sleep(2000)
        lake.upsert(tableForUpsert1)
        Thread.sleep(1000)
        val timeA = System.currentTimeMillis()
        Thread.sleep(1000)
        val tableForUpsert2 = Seq(("range1", "hash1-3", "insert"), ("range2", "hash2-3", "insert"))
          .toDF("range", "hash", "op")
        lake.upsert(tableForUpsert2)
        val versionA: String = new SimpleDateFormat("yyyy-MM-dd HH:mm:ss").format(timeA)
        val parDesc = "range=range1"
        // snapshot startVersion default to 0
<<<<<<< HEAD
        val lake1 = LakeSoulTable.forSnapshotPath(tablePath, parDesc, versionA,"America/Los_Angeles")
=======
        val lake1 = LakeSoulTable.forPathSnapshot(tablePath, parDesc, versionA)
>>>>>>> 27c2373b
        val data1 = lake1.toDF.select("range", "hash", "op")
        val lake2 = spark.read.format("lakesoul")
          .option(LakeSoulOptions.PARTITION_DESC, parDesc)
          .option(LakeSoulOptions.READ_END_TIME, versionA)
          .option(LakeSoulOptions.READ_TYPE, ReadType.SNAPSHOT_READ)
          .load(tablePath)
        val data2 = lake2.toDF.select("range", "hash", "op")
        lake2.createOrReplaceTempView("testView")
        val data3 = sql(s"select range,hash,op from testView where op='delete'")
        checkAnswer(data1, Seq(("range1", "hash1-1", "delete"), ("range1", "hash1-2", "update"), ("range1", "hash1-5", "insert")).toDF("range", "hash", "op"))
        checkAnswer(data2, Seq(("range1", "hash1-1", "delete"), ("range1", "hash1-2", "update"), ("range1", "hash1-5", "insert")).toDF("range", "hash", "op"))
        checkAnswer(data3, Seq(("range1", "hash1-1", "delete")).toDF("range", "hash", "op"))
      })
    }
  }

  test("test snapshot read with MultiPartition") {
    withTable("tt") {
      withTempDir(dir => {
        val tablePath = SparkUtil.makeQualifiedTablePath(new Path(dir.getCanonicalPath)).toString
        Seq((1, "range1", "hash1-1", "insert"), (2, "range2", "hash2-1", "insert"))
          .toDF("id", "range", "hash", "op")
          .write
          .mode("overwrite")
          .format("lakesoul")
          .option(LakeSoulOptions.RANGE_PARTITIONS, "range,op")
          .option(LakeSoulOptions.HASH_PARTITIONS, "hash")
          .option(LakeSoulOptions.HASH_BUCKET_NUM, "2")
          .save(tablePath)
        val lake = LakeSoulTable.forPath(tablePath)
        val tableForUpsert = Seq((3, "range1", "hash1-2", "update"), (4, "range1", "hash1-5", "insert"), (5, "range2", "hash2-2", "insert"), (6, "range2", "hash2-5", "insert"))
          .toDF("id", "range", "hash", "op")
        Thread.sleep(2000)
        lake.upsert(tableForUpsert)
        val tableForUpsert1 = Seq((7, "range1", "hash1-1", "delete"), (8, "range2", "hash2-10", "delete"))
          .toDF("id", "range", "hash", "op")
        Thread.sleep(2000)
        val timeA = System.currentTimeMillis()
        lake.upsert(tableForUpsert1)
        val tableForUpsert2 = Seq((9, "range1", "hash1-13", "insert"), (10, "range2", "hash2-13", "update"))
          .toDF("id", "range", "hash", "op")
        Thread.sleep(2000)
        lake.upsert(tableForUpsert2)
        val tableForUpsert3 = Seq((11, "range1", "hash1-15", "insert"), (12, "range2", "hash2-15", "update"))
          .toDF("id", "range", "hash", "op")
        Thread.sleep(2000)
        lake.upsert(tableForUpsert3)
        Thread.sleep(1000)
        val versionA: String = new SimpleDateFormat("yyyy-MM-dd HH:mm:ss").format(timeA)
        // snapshot startVersion default to 0
        val lake2 = spark.read.format("lakesoul")
          .option(LakeSoulOptions.PARTITION_DESC, "range=range1,op=insert")
          .option(LakeSoulOptions.READ_END_TIME, versionA)
          .option(LakeSoulOptions.READ_TYPE, ReadType.SNAPSHOT_READ)
          .load(tablePath)
        val data2 = lake2.toDF.select("id", "range", "hash", "op")
        lake2.createOrReplaceTempView("testView")
        val data3 = sql(s"select id,range,hash,op from testView where hash='hash1-5'")
        checkAnswer(data2, Seq((1, "range1", "hash1-1", "insert"), (4, "range1", "hash1-5", "insert")).toDF("id", "range", "hash", "op"))
        checkAnswer(data3, Seq((4, "range1", "hash1-5", "insert")).toDF("id", "range", "hash", "op"))
      })
    }
  }

  test("test snapshot read without Partition") {
    withTable("tt") {
      withTempDir(dir => {
        val tablePath = SparkUtil.makeQualifiedTablePath(new Path(dir.getCanonicalPath)).toString
        Seq(("range1", "hash1-1", "insert"), ("range2", "hash2-1", "insert"))
          .toDF("range", "hash", "op")
          .write
          .mode("append")
          .format("lakesoul")
          .option(LakeSoulOptions.RANGE_PARTITIONS, "range")
          .option(LakeSoulOptions.HASH_PARTITIONS, "hash")
          .option(LakeSoulOptions.HASH_BUCKET_NUM, "2")
          .partitionBy("range")
          .save(tablePath)
        val lake = LakeSoulTable.forPath(tablePath)
        val tableForUpsert = Seq(("range1", "hash1-1", "delete"), ("range1", "hash1-5", "insert"),
          ("range2", "hash2-1", "delete"), ("range2", "hash2-5", "insert"))
          .toDF("range", "hash", "op")
        Thread.sleep(2000)
        lake.upsert(tableForUpsert)
        val tableForUpsert1 = Seq(("range1", "hash1-2", "update"), ("range2", "hash2-2", "update"))
          .toDF("range", "hash", "op")
        Thread.sleep(2000)
        lake.upsert(tableForUpsert1)
        Thread.sleep(1000)
        val timeA = System.currentTimeMillis()
        Thread.sleep(1000)
        val tableForUpsert2 = Seq(("range1", "hash1-3", "insert"), ("range2", "hash2-3", "insert"))
          .toDF("range", "hash", "op")
        lake.upsert(tableForUpsert2)
        val versionA: String = new SimpleDateFormat("yyyy-MM-dd HH:mm:ss").format(timeA)
        // snapshot startVersion default to 0
        val lake2 = spark.read.format("lakesoul")
          .option(LakeSoulOptions.READ_END_TIME, versionA)
          .option(LakeSoulOptions.READ_TYPE, ReadType.SNAPSHOT_READ)
          .load(tablePath)
        val data2 = lake2.toDF.select("range", "hash", "op")
        checkAnswer(data2, Seq(("range1", "hash1-1", "delete"), ("range1", "hash1-2", "update"), ("range1", "hash1-5", "insert"),
          ("range2", "hash2-1", "delete"), ("range2", "hash2-2", "update"), ("range2", "hash2-5", "insert")).toDF("range", "hash", "op"))
      })
    }
  }

  test("test incremental read with OnePartition") {
    withTable("tt") {
      withTempDir(dir => {
        val tablePath = SparkUtil.makeQualifiedTablePath(new Path(dir.getCanonicalPath)).toString
        withSQLConf(
          LakeSoulSQLConf.BUCKET_SCAN_MULTI_PARTITION_ENABLE.key -> "true") {
          Seq(("range1", "hash1-1", "insert"), ("range2", "hash2-1", "insert"))
            .toDF("range", "hash", "op")
            .write
            .mode("append")
            .format("lakesoul")
            .option(LakeSoulOptions.RANGE_PARTITIONS, "range")
            .option(LakeSoulOptions.HASH_PARTITIONS, "hash")
            .option(LakeSoulOptions.HASH_BUCKET_NUM, "2")
            .partitionBy("range")
            .save(tablePath)
          val lake = LakeSoulTable.forPath(tablePath)
          val tableForUpsert = Seq(("range1", "hash1-2", "update"), ("range1", "hash1-5", "insert"), ("range2", "hash2-2", "insert"), ("range2", "hash2-5", "insert"))
            .toDF("range", "hash", "op")
          Thread.sleep(2000)
          lake.upsert(tableForUpsert)
          val tableForUpsert1 = Seq(("range1", "hash1-1", "delete"), ("range2", "hash2-10", "delete"))
            .toDF("range", "hash", "op")
          Thread.sleep(2000)
          val timeB = System.currentTimeMillis()
          lake.upsert(tableForUpsert1)
          val tableForUpsert2 = Seq(("range1", "hash1-13", "insert"), ("range2", "hash2-13", "update"))
            .toDF("range", "hash", "op")
          Thread.sleep(3000)
          lake.upsert(tableForUpsert2)
          val tableForUpsert3 = Seq(("range1", "hash1-15", "insert"), ("range2", "hash2-15", "update"))
            .toDF("range", "hash", "op")
          lake.upsert(tableForUpsert3)
          Thread.sleep(1000)
          val timeC = System.currentTimeMillis()
          val versionB: String = new SimpleDateFormat("yyyy-MM-dd HH:mm:ss").format(timeB)
          val versionC: String = new SimpleDateFormat("yyyy-MM-dd HH:mm:ss").format(timeC)
          val parDesc = "range=range1"
<<<<<<< HEAD
          val lake1 = LakeSoulTable.forIncrementalPath(tablePath, parDesc, versionB, versionC,"America/Los_Angeles")
=======
          val lake1 = LakeSoulTable.forPathIncremental(tablePath, parDesc, versionB, versionC)
>>>>>>> 27c2373b
          val data1 = lake1.toDF.select("range", "hash", "op")
          val lake2 = spark.read.format("lakesoul")
            .option(LakeSoulOptions.PARTITION_DESC, parDesc)
            .option(LakeSoulOptions.READ_START_TIME, versionB)
            .option(LakeSoulOptions.READ_END_TIME, versionC)
            .option(LakeSoulOptions.TIME_ZONE,"America/Los_Angeles")
            .option(LakeSoulOptions.READ_TYPE, ReadType.INCREMENTAL_READ)
            .load(tablePath)
          val data2 = lake2.toDF.select("range", "hash", "op")
          lake2.createOrReplaceTempView("testView")
          val data3 = sql(s"select range,hash,op from testView where op='delete'")
          checkAnswer(data1, Seq(("range1", "hash1-1", "delete"),
            ("range1", "hash1-13", "insert"), ("range1", "hash1-15", "insert")).toDF("range", "hash", "op"))
          checkAnswer(data2, Seq(("range1", "hash1-1", "delete"),
            ("range1", "hash1-13", "insert"), ("range1", "hash1-15", "insert")).toDF("range", "hash", "op"))
          checkAnswer(data3, Seq(("range1", "hash1-1", "delete")).toDF("range", "hash", "op"))
        }
      })
    }
  }

  test("test incremental read with MultiPartition") {
    withTable("tt") {
      withTempDir(dir => {
        val tablePath = SparkUtil.makeQualifiedTablePath(new Path(dir.getCanonicalPath)).toString
        Seq((1, "range1", "hash1-1", "insert"), (2, "range2", "hash2-1", "insert"))
          .toDF("id", "range", "hash", "op")
          .write
          .mode("overwrite")
          .format("lakesoul")
          .option(LakeSoulOptions.RANGE_PARTITIONS, "range,op")
          .option(LakeSoulOptions.HASH_PARTITIONS, "hash")
          .option(LakeSoulOptions.HASH_BUCKET_NUM, "2")
          .save(tablePath)
        val lake = LakeSoulTable.forPath(tablePath)
        val tableForUpsert = Seq((3, "range1", "hash1-2", "update"), (4, "range1", "hash1-5", "insert"), (5, "range2", "hash2-2", "insert"), (6, "range2", "hash2-5", "insert"))
          .toDF("id", "range", "hash", "op")
        Thread.sleep(2000)
        lake.upsert(tableForUpsert)
        val tableForUpsert1 = Seq((7, "range1", "hash1-1", "delete"), (8, "range2", "hash2-10", "delete"))
          .toDF("id", "range", "hash", "op")
        Thread.sleep(2000)
        val timeB = System.currentTimeMillis()
        lake.upsert(tableForUpsert1)
        val tableForUpsert2 = Seq((9, "range1", "hash1-13", "insert"), (10, "range2", "hash2-13", "update"))
          .toDF("id", "range", "hash", "op")
        Thread.sleep(2000)
        lake.upsert(tableForUpsert2)
        val tableForUpsert3 = Seq((11, "range1", "hash1-15", "insert"), (12, "range2", "hash2-15", "update"))
          .toDF("id", "range", "hash", "op")
        Thread.sleep(2000)
        val timeC = System.currentTimeMillis()
        lake.upsert(tableForUpsert3)
        Thread.sleep(1000)
        val versionB: String = new SimpleDateFormat("yyyy-MM-dd HH:mm:ss").format(timeB)
        val versionC: String = new SimpleDateFormat("yyyy-MM-dd HH:mm:ss").format(timeC)
        val lake2 = spark.read.format("lakesoul")
          .option(LakeSoulOptions.PARTITION_DESC, "range=range1,op=delete")
          .option(LakeSoulOptions.READ_START_TIME, versionB)
          .option(LakeSoulOptions.READ_END_TIME, versionC)
          .option(LakeSoulOptions.READ_TYPE, ReadType.INCREMENTAL_READ)
          .load(tablePath)
        val data2 = lake2.toDF.select("id", "range", "hash", "op")
        checkAnswer(data2, Seq((7, "range1", "hash1-1", "delete")).toDF("id", "range", "hash", "op"))
      })
    }
  }

  test("test incremental read without Partition") {
    withTable("tt") {
      withTempDir(dir => {
        val tablePath = SparkUtil.makeQualifiedTablePath(new Path(dir.getCanonicalPath)).toString
        withSQLConf(
          LakeSoulSQLConf.BUCKET_SCAN_MULTI_PARTITION_ENABLE.key -> "true") {
          Seq(("range1", "hash1-1", "insert"), ("range2", "hash2-1", "insert"))
            .toDF("range", "hash", "op")
            .write
            .mode("append")
            .format("lakesoul")
            .option(LakeSoulOptions.RANGE_PARTITIONS, "range")
            .option(LakeSoulOptions.HASH_PARTITIONS, "hash")
            .option(LakeSoulOptions.HASH_BUCKET_NUM, "2")
            .partitionBy("range")
            .save(tablePath)
          val lake = LakeSoulTable.forPath(tablePath)
          val tableForUpsert = Seq(("range1", "hash1-2", "update"), ("range1", "hash1-5", "insert"), ("range2", "hash2-2", "insert"), ("range2", "hash2-5", "insert"))
            .toDF("range", "hash", "op")
          Thread.sleep(2000)
          lake.upsert(tableForUpsert)
          val tableForUpsert1 = Seq(("range1", "hash1-1", "delete"), ("range2", "hash2-10", "delete"))
            .toDF("range", "hash", "op")
          Thread.sleep(2000)
          val timeB = System.currentTimeMillis()
          lake.upsert(tableForUpsert1)
          val tableForUpsert2 = Seq(("range1", "hash1-13", "insert"), ("range2", "hash2-13", "update"))
            .toDF("range", "hash", "op")
          Thread.sleep(3000)
          lake.upsert(tableForUpsert2)
          val tableForUpsert3 = Seq(("range1", "hash1-15", "insert"), ("range2", "hash2-15", "update"))
            .toDF("range", "hash", "op")
          lake.upsert(tableForUpsert3)
          Thread.sleep(1000)
          val timeC = System.currentTimeMillis()
          val versionB: String = new SimpleDateFormat("yyyy-MM-dd HH:mm:ss").format(timeB)
          val versionC: String = new SimpleDateFormat("yyyy-MM-dd HH:mm:ss").format(timeC)
          val lake2 = spark.read.format("lakesoul")
            .option(LakeSoulOptions.READ_START_TIME, versionB)
            .option(LakeSoulOptions.READ_END_TIME, versionC)
            .option(LakeSoulOptions.READ_TYPE, ReadType.INCREMENTAL_READ)
            .load(tablePath)
          val data2 = lake2.toDF.select("range", "hash", "op")
          checkAnswer(data2, Seq(("range1", "hash1-1", "delete"), ("range1", "hash1-13", "insert"), ("range1", "hash1-15", "insert"),
            ("range2", "hash2-10", "delete"), ("range2", "hash2-13", "update"), ("range2", "hash2-15", "update")).toDF("range", "hash", "op"))
        }
      })
    }
  }

  class CreateStreamReadTableWithOnePartition extends Thread {
    override def run(): Unit = {
      withTable("tt") {
        withTempDir(dir => {
          val tablePath = SparkUtil.makeQualifiedTablePath(new Path(dir.getCanonicalPath)).toString
          Seq((1, "range1", "hash1-1", "insert"), (2, "range2", "hash2-1", "insert"))
            .toDF("id", "range", "hash", "op")
            .write
            .mode("append")
            .format("lakesoul")
            .option(LakeSoulOptions.RANGE_PARTITIONS, "range")
            .option(LakeSoulOptions.HASH_PARTITIONS, "hash")
            .option(LakeSoulOptions.HASH_BUCKET_NUM, "2")
            .save(tablePath)
          val time = System.currentTimeMillis()
          val lake = LakeSoulTable.forPath(tablePath)
          val tableForUpsert = Seq((3, "range1", "hash1-2", "update"), (4, "range2", "hash2-2", "insert"))
            .toDF("id", "range", "hash", "op")
          Thread.sleep(2000)
          lake.upsert(tableForUpsert)
          val testStreamRead = new TestStreamRead
          testStreamRead.setTablePath(tablePath, time - 4000, "range=range1")
          testStreamRead.start()
          val tableForUpsert1 = Seq((5, "range1", "hash1-3", "insert"), (6, "range2", "hash2-5", "insert"), (7, "range1", "hash1-1", "delete"), (8, "range2", "hash2-5", "delete"))
            .toDF("id", "range", "hash", "op")
          Thread.sleep(2000)
          lake.upsert(tableForUpsert1)
          val tableForUpsert2 = Seq((9, "range1", "hash1-13", "insert"), (10, "range2", "hash2-13", "update"))
            .toDF("id", "range", "hash", "op")
          Thread.sleep(2000)
          lake.upsert(tableForUpsert2)
          Thread.sleep(1000)
        })
      }
    }
  }

  class CreateStreamReadTableWithMultiPartition extends Thread {
    override def run(): Unit = {
      withTable("tt") {
        withTempDir(dir => {
          val tablePath = SparkUtil.makeQualifiedTablePath(new Path(dir.getCanonicalPath)).toString
          Seq((1, "range1", "hash1-1", "insert"), (2, "range2", "hash2-1", "insert"))
            .toDF("id", "range", "hash", "op")
            .write
            .mode("append")
            .format("lakesoul")
            .option(LakeSoulOptions.RANGE_PARTITIONS, "range,op")
            .option(LakeSoulOptions.HASH_PARTITIONS, "hash")
            .option(LakeSoulOptions.HASH_BUCKET_NUM, "2")
            .save(tablePath)
          val time = System.currentTimeMillis()
          val lake = LakeSoulTable.forPath(tablePath)
          val tableForUpsert = Seq((3, "range1", "hash1-2", "update"), (4, "range1", "hash1-5", "insert"), (5, "range2", "hash2-2", "insert"), (6, "range2", "hash2-5", "insert"))
            .toDF("id", "range", "hash", "op")
          Thread.sleep(2000)
          lake.upsert(tableForUpsert)
          val testStreamRead = new TestStreamRead
          testStreamRead.setTablePath(tablePath, time - 4000, "range=range1,op=insert")
          testStreamRead.start()
          val tableForUpsert1 = Seq((7, "range1", "hash1-1", "delete"), (8, "range2", "hash2-10", "delete"))
            .toDF("id", "range", "hash", "op")
          Thread.sleep(2000)
          lake.upsert(tableForUpsert1)
          val tableForUpsert2 = Seq((9, "range1", "hash1-13", "insert"), (10, "range2", "hash2-13", "update"))
            .toDF("id", "range", "hash", "op")
          Thread.sleep(2000)
          lake.upsert(tableForUpsert2)
          Thread.sleep(1000)
        })
      }
    }
  }

  class CreateStreamReadTableWithoutPartition extends Thread {
    override def run(): Unit = {
      withTable("tt") {
        withTempDir(dir => {
          val tablePath = SparkUtil.makeQualifiedTablePath(new Path(dir.getCanonicalPath)).toString
          Seq((1, "range1", "hash1-1", "insert"))
            .toDF("id", "range", "hash", "op")
            .write
            .mode("append")
            .format("lakesoul")
            .option(LakeSoulOptions.RANGE_PARTITIONS, "range")
            .option(LakeSoulOptions.HASH_PARTITIONS, "hash")
            .option(LakeSoulOptions.HASH_BUCKET_NUM, "2")
            .save(tablePath)
          val time = System.currentTimeMillis()
          val lake = LakeSoulTable.forPath(tablePath)
          val tableForUpsert = Seq((2, "range2", "hash2-1", "insert"))
            .toDF("id", "range", "hash", "op")
          Thread.sleep(2000)
          lake.upsert(tableForUpsert)
          val testStreamRead = new TestStreamRead
          testStreamRead.setTablePath(tablePath, time - 4000, "")
          testStreamRead.start()
          val tableForUpsert1 = Seq((3, "range1", "hash1-2", "update"), (4, "range2", "hash2-2", "insert"), (5, "range1", "hash1-5", "insert"), (6, "range1", "hash1-1", "delete"))
            .toDF("id", "range", "hash", "op")
          Thread.sleep(2000)
          lake.upsert(tableForUpsert1)
          val tableForUpsert2 = Seq((7, "range2", "hash2-5", "insert"), (8, "range2", "hash2-10", "delete"))
            .toDF("id", "range", "hash", "op")
          Thread.sleep(2000)
          lake.upsert(tableForUpsert2)
          Thread.sleep(1000)
        })
      }
    }
  }

  class TestStreamRead extends Thread {
    private var tablePath: String = ""
    private var startTime: Long = 0
    private var partitionDes: String = ""

    def setTablePath(path: String, startTime: Long, partitionDes: String): Unit = {
      this.tablePath = path
      this.startTime = startTime
      this.partitionDes = partitionDes
    }

    override def run(): Unit = {
      val versionB: String = new SimpleDateFormat("yyyy-MM-dd HH:mm:ss").format(startTime)
      var batch = 0
      val query = spark.readStream.format("lakesoul")
        .option(LakeSoulOptions.PARTITION_DESC, partitionDes)
        .option(LakeSoulOptions.READ_START_TIME, versionB)
        .option(LakeSoulOptions.READ_TYPE, ReadType.INCREMENTAL_READ)
        .load(tablePath)
      query
        .writeStream.foreachBatch { (query: DataFrame, _: Long) => {
        batch += 1
        val data = query.select("id", "range", "hash", "op")
        if (partitionDes.equals("range=range1")) {
          if (batch == 1) {
            checkAnswer(data, Seq((1, "range1", "hash1-1", "insert"), (3, "range1", "hash1-2", "update")).toDF("id", "range", "hash", "op"))
          }
        } else if (partitionDes.equals("range=range1,op=insert")) {
          if (batch == 1) {
            checkAnswer(data, Seq((1, "range1", "hash1-1", "insert"), (4, "range1", "hash1-5", "insert")).toDF("id", "range", "hash", "op"))
          }
        } else {
          if (batch == 1) {
            checkAnswer(data, Seq((1, "range1", "hash1-1", "insert"), (2, "range2", "hash2-1", "insert")).toDF("id", "range", "hash", "op"))
          }
        }
      }
      }
        .trigger(Trigger.Once())
        .start()
        .awaitTermination()
    }
  }

  test("test stream read with OnePartition") {
    new Thread(new CreateStreamReadTableWithOnePartition).run()
  }

  test("test stream read with MultiPartition") {
    new Thread(new CreateStreamReadTableWithMultiPartition).run()
  }

  test("test stream read without Partition") {
    new Thread(new CreateStreamReadTableWithoutPartition).run()
  }
}<|MERGE_RESOLUTION|>--- conflicted
+++ resolved
@@ -32,7 +32,6 @@
 import org.apache.spark.sql.types.StructType
 
 import java.text.SimpleDateFormat
-import java.util.TimeZone
 
 class ReadSuite extends QueryTest
   with SharedSparkSession
@@ -103,11 +102,7 @@
         val versionA: String = new SimpleDateFormat("yyyy-MM-dd HH:mm:ss").format(timeA)
         val parDesc = "range=range1"
         // snapshot startVersion default to 0
-<<<<<<< HEAD
-        val lake1 = LakeSoulTable.forSnapshotPath(tablePath, parDesc, versionA,"America/Los_Angeles")
-=======
         val lake1 = LakeSoulTable.forPathSnapshot(tablePath, parDesc, versionA)
->>>>>>> 27c2373b
         val data1 = lake1.toDF.select("range", "hash", "op")
         val lake2 = spark.read.format("lakesoul")
           .option(LakeSoulOptions.PARTITION_DESC, parDesc)
@@ -253,11 +248,7 @@
           val versionB: String = new SimpleDateFormat("yyyy-MM-dd HH:mm:ss").format(timeB)
           val versionC: String = new SimpleDateFormat("yyyy-MM-dd HH:mm:ss").format(timeC)
           val parDesc = "range=range1"
-<<<<<<< HEAD
-          val lake1 = LakeSoulTable.forIncrementalPath(tablePath, parDesc, versionB, versionC,"America/Los_Angeles")
-=======
           val lake1 = LakeSoulTable.forPathIncremental(tablePath, parDesc, versionB, versionC)
->>>>>>> 27c2373b
           val data1 = lake1.toDF.select("range", "hash", "op")
           val lake2 = spark.read.format("lakesoul")
             .option(LakeSoulOptions.PARTITION_DESC, parDesc)

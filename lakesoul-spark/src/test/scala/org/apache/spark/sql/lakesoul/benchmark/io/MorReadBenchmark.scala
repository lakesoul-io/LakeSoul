--- conflicted
+++ resolved
@@ -43,7 +43,6 @@
     spark.sparkContext.setLogLevel("ERROR")
     SQLConf.get.setConfString(LakeSoulSQLConf.NATIVE_IO_ENABLE.key, "true")
 
-<<<<<<< HEAD
 //    LakeSoulTable.registerMergeOperator(spark, "org.apache.spark.sql.execution.datasources.v2.merge.parquet.batch.merge_operator.MergeOpLong", "longSumMerge")
 //    LakeSoulTable.registerMergeOperator(spark, "org.apache.spark.sql.execution.datasources.v2.merge.parquet.batch.merge_operator.MergeNonNullOp", "stringNonNullMerge")
     val tablePath= "s3://lakesoul-test-bucket/datalake_table/test"
@@ -124,17 +123,5 @@
       //        .save()
       //    })
     }
-
-=======
-    val tablePath = "s3://lakesoul-test-bucket/datalake_table"
-    val table = LakeSoulTable.forPath(tablePath)
-
-    spark.time({
-      println(table.toDF.count())
-    })
-    spark.time({
-      table.toDF.write.format("noop").mode("overwrite").save()
-    })
->>>>>>> f65a2f62
   }
 }
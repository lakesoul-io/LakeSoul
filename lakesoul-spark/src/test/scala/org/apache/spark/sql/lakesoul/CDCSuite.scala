--- conflicted
+++ resolved
@@ -26,15 +26,9 @@
 import org.apache.spark.sql.lakesoul.LakeSoulOptions.ReadType
 import org.apache.spark.sql.lakesoul.catalog.LakeSoulCatalog
 import org.apache.spark.sql.lakesoul.sources.{LakeSoulSQLConf, LakeSoulSourceUtils}
-<<<<<<< HEAD
-import org.apache.spark.sql.lakesoul.test.LakeSoulTestUtils
-import org.apache.spark.sql.lakesoul.utils.SparkUtil
-import org.apache.spark.sql.test.SharedSparkSession
-=======
 import org.apache.spark.sql.lakesoul.test.{LakeSoulTestSparkSession, LakeSoulTestUtils}
 import org.apache.spark.sql.lakesoul.utils.SparkUtil
 import org.apache.spark.sql.test.{SharedSparkSession, TestSparkSession}
->>>>>>> 0e9a1e84
 import org.apache.spark.sql.types.StructType
 
 import java.text.SimpleDateFormat
@@ -219,11 +213,7 @@
           val versionA: String = new SimpleDateFormat("yyyy-MM-dd HH:mm:ss").format(timeA)
           val parDesc = "range=range1"
           // snapshot startVersion default to 0
-<<<<<<< HEAD
-          val lake1 = LakeSoulTable.forPath(tablePath, parDesc, versionA, ReadType.SNAPSHOT_READ)
-=======
           val lake1 = LakeSoulTable.forPathSnapshot(tablePath, parDesc, versionA, "")
->>>>>>> 0e9a1e84
           val data1 = lake1.toDF.select("range", "hash", "op")
           val lake2 = spark.read.format("lakesoul")
             .option(LakeSoulOptions.PARTITION_DESC, parDesc)
@@ -279,11 +269,7 @@
           val versionB: String = new SimpleDateFormat("yyyy-MM-dd HH:mm:ss").format(timeB)
           val versionC: String = new SimpleDateFormat("yyyy-MM-dd HH:mm:ss").format(timeC)
           val parDesc = "range=range1"
-<<<<<<< HEAD
-          val lake1 = LakeSoulTable.forPath(tablePath, parDesc, versionB, versionC, ReadType.INCREMENTAL_READ)
-=======
           val lake1 = LakeSoulTable.forPathIncremental(tablePath, parDesc, versionB, versionC, "America/Los_Angeles")
->>>>>>> 0e9a1e84
           val data1 = lake1.toDF.select("range", "hash", "op")
           val lake2 = spark.read.format("lakesoul")
             .option(LakeSoulOptions.PARTITION_DESC, parDesc)

/*
 * Copyright [2022] [DMetaSoul Team]
 *
 * Licensed under the Apache License, Version 2.0 (the "License");
 * you may not use this file except in compliance with the License.
 * You may obtain a copy of the License at
 *
 *     http://www.apache.org/licenses/LICENSE-2.0
 *
 * Unless required by applicable law or agreed to in writing, software
 * distributed under the License is distributed on an "AS IS" BASIS,
 * WITHOUT WARRANTIES OR CONDITIONS OF ANY KIND, either express or implied.
 * See the License for the specific language governing permissions and
 * limitations under the License.
 */

package org.apache.spark.sql.lakesoul

import com.dmetasoul.lakesoul.tables.LakeSoulTable
import org.apache.hadoop.fs.Path
import org.apache.spark.sql._
import org.apache.spark.sql.catalyst.TableIdentifier
import org.apache.spark.sql.connector.catalog.Identifier
import org.apache.spark.sql.connector.expressions.{FieldReference, IdentityTransform}
import org.apache.spark.sql.internal.SQLConf
import org.apache.spark.sql.lakesoul.LakeSoulOptions.ReadType
import org.apache.spark.sql.lakesoul.catalog.LakeSoulCatalog
import org.apache.spark.sql.lakesoul.sources.{LakeSoulSQLConf, LakeSoulSourceUtils}
import org.apache.spark.sql.lakesoul.test.{LakeSoulTestSparkSession, LakeSoulTestUtils}
import org.apache.spark.sql.lakesoul.utils.SparkUtil
import org.apache.spark.sql.test.{SharedSparkSession, TestSparkSession}
import org.apache.spark.sql.types.StructType

import java.text.SimpleDateFormat
import scala.language.implicitConversions

class CDCSuite
  extends QueryTest
    with SharedSparkSession
    with LakeSoulTestUtils {

  override protected def createSparkSession: TestSparkSession = {
    SparkSession.cleanupAnyExistingSession()
    val session = new LakeSoulTestSparkSession(sparkConf)
    session.conf.set("spark.sql.catalog.lakesoul", classOf[LakeSoulCatalog].getName)
    session.conf.set(SQLConf.DEFAULT_CATALOG.key, "lakesoul")
    session.conf.set(LakeSoulSQLConf.NATIVE_IO_ENABLE.key, true)
    session.sparkContext.setLogLevel("ERROR")

    session
  }

  import testImplicits._

  val format = "lakesoul"

  private implicit def toTableIdentifier(tableName: String): TableIdentifier = {
    spark.sessionState.sqlParser.parseTableIdentifier(tableName)
  }

  protected def getTablePath(tableName: String): String = {
    LakeSoulSourceUtils.getLakeSoulPathByTableIdentifier(
      TableIdentifier(tableName, Some("default"))).get
  }

  protected def getDefaultTablePath(tableName: String): String = {
    SparkUtil.getDefaultTablePath(TableIdentifier(tableName, Some("default"))).toString
  }

  protected def getPartitioningColumns(tableName: String): Seq[String] = {
    spark.sessionState.catalogManager.currentCatalog.asInstanceOf[LakeSoulCatalog]
      .loadTable(Identifier.of(Array("default"), tableName)).partitioning()
      .map(_.asInstanceOf[IdentityTransform].ref.asInstanceOf[FieldReference].fieldNames()(0))
  }

  protected def getSchema(tableName: String): StructType = {
    spark.sessionState.catalogManager.currentCatalog.asInstanceOf[LakeSoulCatalog]
      .loadTable(Identifier.of(Array("default"), tableName)).schema()
  }

  protected def getSnapshotManagement(path: Path): SnapshotManagement = {
    SnapshotManagement(path)
  }

  Seq("false").distinct.foreach { nativeIOEnabled =>
    test(s"test cdc with MultiPartitionMergeScan(native_io_enabled=$nativeIOEnabled) ") {
      withTable("tt") {
        withTempDir(dir => {
          val tablePath = SparkUtil.makeQualifiedTablePath(new Path(dir.getCanonicalPath)).toString
          withSQLConf(
            LakeSoulSQLConf.NATIVE_IO_ENABLE.key -> nativeIOEnabled) {
            Seq(("range1", "hash1", "insert"), ("range2", "hash2", "insert"), ("range3", "hash2", "insert"), ("range4", "hash2", "insert"), ("range4", "hash4", "insert"), ("range3", "hash3", "insert"))
              .toDF("range", "hash", "op")
              .write
              .mode("append")
              .format("lakesoul")
              .option("rangePartitions", "range")
              .option("hashPartitions", "hash")
              .option("hashBucketNum", "2")
              .option("lakesoul_cdc_change_column", "op")
              .partitionBy("range", "op")
              .save(tablePath)
            val lake = LakeSoulTable.forPath(tablePath);
            val tableForUpsert = Seq(("range1", "hash1", "delete"), ("range3", "hash3", "update"))
              .toDF("range", "hash", "op")
            lake.upsert(tableForUpsert)
            val data1 = spark.read.format("lakesoul").load(tablePath)
            val data2 = data1.select("range", "hash", "op")
            checkAnswer(data2, Seq(("range2", "hash2", "insert"), ("range3", "hash2", "insert"), ("range4", "hash2", "insert"), ("range4", "hash4", "insert"), ("range3", "hash3", "update")).toDF("range", "hash", "op"))
          }
        })
      }
    }

    test(s"test cdc with OnePartitionMergeBucketScan(native_io_enabled=$nativeIOEnabled) ") {
      withTable("tt") {
        withTempDir(dir => {
          val tablePath = SparkUtil.makeQualifiedTablePath(new Path(dir.getCanonicalPath)).toString
          withSQLConf(
            LakeSoulSQLConf.NATIVE_IO_ENABLE.key -> nativeIOEnabled) {
            Seq(("range1", "hash1", "insert"), ("range1", "hash2", "insert"), ("range1", "hash3", "insert"), ("range1", "hash4", "insert"), ("range1", "hash5", "insert"))
              .toDF("range", "hash", "op")
              .write
              .mode("append")
              .format("lakesoul")
              .option("rangePartitions", "range")
              .option("hashPartitions", "hash")
              .option("hashBucketNum", "2")
              .option("lakesoul_cdc_change_column", "op")
              .partitionBy("range", "op")
              .save(tablePath)
            val lake = LakeSoulTable.forPath(tablePath);
            val tableForUpsert = Seq(("range1", "hash1", "delete"), ("range1", "hash3", "update"), ("range1", "hash5", "insert"))
              .toDF("range", "hash", "op")
            lake.upsert(tableForUpsert)
            val data1 = spark.read.format("lakesoul").load(tablePath)
            val data2 = data1.select("range", "hash", "op")
            checkAnswer(data2, Seq(("range1", "hash2", "insert"), ("range1", "hash3", "update"), ("range1", "hash4", "insert"), ("range1", "hash5", "insert")).toDF("range", "hash", "op"))
          }
        })
      }
    }

    test(s"test cdc with MultiPartitionMergeBucketScan(native_io_enabled=$nativeIOEnabled)") {
      withTable("tt") {
        withTempDir(dir => {
          val tablePath = SparkUtil.makeQualifiedTablePath(new Path(dir.getCanonicalPath)).toString
          withSQLConf(
            LakeSoulSQLConf.BUCKET_SCAN_MULTI_PARTITION_ENABLE.key -> "true",
            LakeSoulSQLConf.NATIVE_IO_ENABLE.key -> nativeIOEnabled) {
            Seq(("range1", "hash1", "insert"), ("range1", "hash2", "insert"), ("range1", "hash3", "insert"), ("range2", "hash3", "insert"), ("range2", "hash4", "insert"))
              .toDF("range", "hash", "op")
              .write
              .mode("append")
              .format("lakesoul")
              .option("rangePartitions", "range")
              .option("hashPartitions", "hash")
              .option("hashBucketNum", "2")
              .option("lakesoul_cdc_change_column", "op")
              .partitionBy("range", "op")
              .save(tablePath)
            val lake = LakeSoulTable.forPath(tablePath);
            val tableForUpsert = Seq(("range1", "hash1", "update"), ("range1", "hash3", "update"), ("range2", "hash1", "insert"), ("range2", "hash3", "update"))
              .toDF("range", "hash", "op")
            lake.upsert(tableForUpsert)
            val tableForUpsert1 = Seq(("range1", "hash1", "delete"), ("range1", "hash4", "update"), ("range2", "hash4", "insert"), ("range2", "hash3", "delete"))
              .toDF("range", "hash", "op")
            lake.upsert(tableForUpsert1)
            val data1 = spark.read.format("lakesoul").load(tablePath)
            val data2 = data1.select("range", "hash", "op")
            checkAnswer(data2, Seq(("range1", "hash2", "insert"), ("range2", "hash1", "insert"), ("range1", "hash3", "update"), ("range2", "hash4", "insert"), ("range1", "hash4", "update")).toDF("range", "hash", "op"))
          }
        })
      }
    }

  }

  test("test cdc with snapshot") {
    withTable("tt") {
      withTempDir(dir => {
        val tablePath = SparkUtil.makeQualifiedTablePath(new Path(dir.getCanonicalPath)).toString
        withSQLConf(
          LakeSoulSQLConf.BUCKET_SCAN_MULTI_PARTITION_ENABLE.key -> "true") {
          Seq(("range1", "hash1-1", "insert"), ("range2", "hash2-1", "insert"))
            .toDF("range", "hash", "op")
            .write
            .mode("append")
            .format("lakesoul")
            .option(LakeSoulOptions.RANGE_PARTITIONS, "range")
            .option(LakeSoulOptions.HASH_PARTITIONS, "hash")
            .option(LakeSoulOptions.HASH_BUCKET_NUM, "2")
            .option("lakesoul_cdc_change_column", "op")
            .partitionBy("range", "op")
            .save(tablePath)
          val lake = LakeSoulTable.forPath(tablePath)
          val tableForUpsert = Seq(("range1", "hash1-1", "delete"), ("range1", "hash1-5", "insert"),
            ("range2", "hash2-1", "delete"), ("range2", "hash2-5", "insert"))
            .toDF("range", "hash", "op")
          Thread.sleep(2000)
          lake.upsert(tableForUpsert)
          val tableForUpsert1 = Seq(("range1", "hash1-2", "update"), ("range2", "hash2-2", "update"))
            .toDF("range", "hash", "op")
          Thread.sleep(2000)
          lake.upsert(tableForUpsert1)
          Thread.sleep(1000)
          val timeA = System.currentTimeMillis()
          Thread.sleep(1000)
          val tableForUpsert2 = Seq(("range1", "hash1-3", "insert"), ("range2", "hash2-3", "insert"))
            .toDF("range", "hash", "op")
          lake.upsert(tableForUpsert2)

          val versionA: String = new SimpleDateFormat("yyyy-MM-dd HH:mm:ss").format(timeA)
          val parDesc = "range=range1"
          // snapshot startVersion default to 0
<<<<<<< HEAD
          val lake1 = LakeSoulTable.forSnapshotPath(tablePath, parDesc, versionA,"")
=======
          val lake1 = LakeSoulTable.forPathSnapshot(tablePath, parDesc, versionA, "")
>>>>>>> 27c2373b
          val data1 = lake1.toDF.select("range", "hash", "op")
          val lake2 = spark.read.format("lakesoul")
            .option(LakeSoulOptions.PARTITION_DESC, parDesc)
            .option(LakeSoulOptions.READ_END_TIME, versionA)
            .option(LakeSoulOptions.READ_TYPE, ReadType.SNAPSHOT_READ)
            .load(tablePath)
          val data2 = lake2.toDF.select("range", "hash", "op")
          checkAnswer(data1, Seq(("range1", "hash1-2", "update"), ("range1", "hash1-5", "insert")).toDF("range", "hash", "op"))
          checkAnswer(data2, Seq(("range1", "hash1-2", "update"), ("range1", "hash1-5", "insert")).toDF("range", "hash", "op"))
        }
      })
    }
  }

  test("test cdc with incremental") {
    withTable("tt") {
      withTempDir(dir => {
        val tablePath = SparkUtil.makeQualifiedTablePath(new Path(dir.getCanonicalPath)).toString
        withSQLConf(
          LakeSoulSQLConf.BUCKET_SCAN_MULTI_PARTITION_ENABLE.key -> "true") {
          Seq(("range1", "hash1-1", "insert"), ("range2", "hash2-1", "insert"))
            .toDF("range", "hash", "op")
            .write
            .mode("append")
            .format("lakesoul")
            .option(LakeSoulOptions.RANGE_PARTITIONS, "range")
            .option(LakeSoulOptions.HASH_PARTITIONS, "hash")
            .option(LakeSoulOptions.HASH_BUCKET_NUM, "2")
            .option("lakesoul_cdc_change_column", "op")
            .partitionBy("range", "op")
            .save(tablePath)
          val lake = LakeSoulTable.forPath(tablePath)
          val tableForUpsert = Seq(("range1", "hash1-2", "update"), ("range1", "hash1-5", "insert"), ("range2", "hash2-2", "insert"), ("range2", "hash2-5", "insert"))
            .toDF("range", "hash", "op")
          Thread.sleep(2000)
          lake.upsert(tableForUpsert)
          val tableForUpsert1 = Seq(("range1", "hash1-1", "delete"), ("range2", "hash2-10", "delete"))
            .toDF("range", "hash", "op")
          Thread.sleep(2000)
          val timeB = System.currentTimeMillis()
          lake.upsert(tableForUpsert1)

          val tableForUpsert2 = Seq(("range1", "hash1-13", "insert"), ("range2", "hash2-13", "update"))
            .toDF("range", "hash", "op")
          Thread.sleep(3000)
          lake.upsert(tableForUpsert2)
          val tableForUpsert3 = Seq(("range1", "hash1-15", "insert"), ("range2", "hash2-15", "update"))
            .toDF("range", "hash", "op")
          lake.upsert(tableForUpsert3)
          Thread.sleep(1000)
          val timeC = System.currentTimeMillis()

          val versionB: String = new SimpleDateFormat("yyyy-MM-dd HH:mm:ss").format(timeB)
          val versionC: String = new SimpleDateFormat("yyyy-MM-dd HH:mm:ss").format(timeC)
          val parDesc = "range=range1"
<<<<<<< HEAD
          val lake1 = LakeSoulTable.forIncrementalPath(tablePath, parDesc, versionB, versionC,"")
=======
          val lake1 = LakeSoulTable.forPathIncremental(tablePath, parDesc, versionB, versionC, "America/Los_Angeles")
>>>>>>> 27c2373b
          val data1 = lake1.toDF.select("range", "hash", "op")
          val lake2 = spark.read.format("lakesoul")
            .option(LakeSoulOptions.PARTITION_DESC, parDesc)
            .option(LakeSoulOptions.READ_START_TIME, versionB)
            .option(LakeSoulOptions.READ_END_TIME, versionC)
            .option(LakeSoulOptions.READ_TYPE, ReadType.INCREMENTAL_READ)
            .load(tablePath)
          val data2 = lake2.toDF.select("range", "hash", "op")
          checkAnswer(data1, Seq(("range1", "hash1-1", "delete"),
            ("range1", "hash1-13", "insert"), ("range1", "hash1-15", "insert")).toDF("range", "hash", "op"))
          checkAnswer(data2, Seq(("range1", "hash1-1", "delete"),
            ("range1", "hash1-13", "insert"), ("range1", "hash1-15", "insert")).toDF("range", "hash", "op"))
        }
      })
    }
  }
}<|MERGE_RESOLUTION|>--- conflicted
+++ resolved
@@ -213,11 +213,7 @@
           val versionA: String = new SimpleDateFormat("yyyy-MM-dd HH:mm:ss").format(timeA)
           val parDesc = "range=range1"
           // snapshot startVersion default to 0
-<<<<<<< HEAD
-          val lake1 = LakeSoulTable.forSnapshotPath(tablePath, parDesc, versionA,"")
-=======
           val lake1 = LakeSoulTable.forPathSnapshot(tablePath, parDesc, versionA, "")
->>>>>>> 27c2373b
           val data1 = lake1.toDF.select("range", "hash", "op")
           val lake2 = spark.read.format("lakesoul")
             .option(LakeSoulOptions.PARTITION_DESC, parDesc)
@@ -273,11 +269,7 @@
           val versionB: String = new SimpleDateFormat("yyyy-MM-dd HH:mm:ss").format(timeB)
           val versionC: String = new SimpleDateFormat("yyyy-MM-dd HH:mm:ss").format(timeC)
           val parDesc = "range=range1"
-<<<<<<< HEAD
-          val lake1 = LakeSoulTable.forIncrementalPath(tablePath, parDesc, versionB, versionC,"")
-=======
           val lake1 = LakeSoulTable.forPathIncremental(tablePath, parDesc, versionB, versionC, "America/Los_Angeles")
->>>>>>> 27c2373b
           val data1 = lake1.toDF.select("range", "hash", "op")
           val lake2 = spark.read.format("lakesoul")
             .option(LakeSoulOptions.PARTITION_DESC, parDesc)

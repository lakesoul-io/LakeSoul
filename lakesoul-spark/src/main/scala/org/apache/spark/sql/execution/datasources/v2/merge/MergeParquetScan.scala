/*
 * Copyright [2022] [DMetaSoul Team]
 *
 * Licensed under the Apache License, Version 2.0 (the "License");
 * you may not use this file except in compliance with the License.
 * You may obtain a copy of the License at
 *
 *     http://www.apache.org/licenses/LICENSE-2.0
 *
 * Unless required by applicable law or agreed to in writing, software
 * distributed under the License is distributed on an "AS IS" BASIS,
 * WITHOUT WARRANTIES OR CONDITIONS OF ANY KIND, either express or implied.
 * See the License for the specific language governing permissions and
 * limitations under the License.
 */

package org.apache.spark.sql.execution.datasources.v2.merge

import com.dmetasoul.lakesoul.meta.MetaVersion
import java.util.{Locale, OptionalLong, TimeZone}
import org.apache.hadoop.conf.Configuration
import org.apache.hadoop.fs.Path
import org.apache.parquet.hadoop.ParquetInputFormat
import org.apache.spark.internal.Logging
import org.apache.spark.internal.config.IO_WARNING_LARGEFILETHRESHOLD
import org.apache.spark.sql.catalyst.expressions.Expression
import org.apache.spark.sql.catalyst.expressions.codegen.GenerateUnsafeProjection
import org.apache.spark.sql.connector.read._
import org.apache.spark.sql.connector.read.streaming.{MicroBatchStream, Offset}
import org.apache.spark.sql.execution.datasources.parquet.{ParquetReadSupport, ParquetWriteSupport}
import org.apache.spark.sql.execution.datasources.v2.merge.parquet.batch.merge_operator.MergeOperator
import org.apache.spark.sql.execution.datasources.v2.merge.parquet.MergeParquetPartitionReaderFactory
import org.apache.spark.sql.execution.streaming.LongOffset
import org.apache.spark.sql.execution.datasources.v2.merge.parquet.Native.NativeMergeParquetPartitionReaderFactory
import org.apache.spark.sql.internal.SQLConf
import org.apache.spark.sql.lakesoul.LakeSoulOptions.ReadType
import org.apache.spark.sql.sources.{EqualTo, Filter, Not}
import org.apache.spark.sql.lakesoul._
import org.apache.spark.sql.lakesoul.exception.LakeSoulErrors
import org.apache.spark.sql.lakesoul.sources.LakeSoulSQLConf
import org.apache.spark.sql.lakesoul.utils.{DataFileInfo, SparkUtil, TableInfo, TimestampFormatter}
import org.apache.spark.sql.types.StructType
import org.apache.spark.sql.util.CaseInsensitiveStringMap
import org.apache.spark.sql.{AnalysisException, SparkSession}
import org.apache.spark.util.{SerializableConfiguration, Utils}

import scala.collection.JavaConverters._
import scala.collection.mutable.ArrayBuffer

abstract class MergeDeltaParquetScan(sparkSession: SparkSession,
                                     hadoopConf: Configuration,
                                     fileIndex: LakeSoulFileIndexV2,
                                     dataSchema: StructType,
                                     readDataSchema: StructType,
                                     readPartitionSchema: StructType,
                                     pushedFilters: Array[Filter],
                                     options: CaseInsensitiveStringMap,
                                     tableInfo: TableInfo,
                                     partitionFilters: Seq[Expression] = Seq.empty,
                                     dataFilters: Seq[Expression] = Seq.empty)
  extends Scan with Batch with MicroBatchStream
    with SupportsReportStatistics with Logging {
  def getFileIndex: LakeSoulFileIndexV2 = fileIndex

  def getPartitionFilters: Seq[Expression] = partitionFilters

  def isSplittable(path: Path): Boolean = false

  //it may has to many delta files, check if we should compact part of files first to save memory
  lazy val newFileIndex: LakeSoulFileIndexV2 = compactAndReturnNewFileIndex(fileIndex)

  val snapshotManagement: SnapshotManagement = fileIndex.snapshotManagement

  lazy val fileInfo: Seq[DataFileInfo] = if (SparkUtil.isPartitionVersionRead(newFileIndex.snapshotManagement)) {
    newFileIndex.getFileInfoForPartitionVersion()
  } else {
    newFileIndex.getFileInfo(partitionFilters)
  }

  /** if there are too many delta files, we will execute compaction first */
  private def compactAndReturnNewFileIndex(oriFileIndex: LakeSoulFileIndexV2): LakeSoulFileIndexV2 = {
    val files = oriFileIndex.getFileInfo(partitionFilters)
    val partitionGroupedFiles = files
      .groupBy(_.range_partitions)
      .values
      .map(m => {
        m.groupBy(_.file_bucket_id).values
      })

    val sessionConf = sparkSession.sessionState.conf
    val minimumDeltaFiles = sessionConf.getConf(LakeSoulSQLConf.PART_MERGE_FILE_MINIMUM_NUM)
    val maxFiles = if (partitionGroupedFiles.isEmpty) 0 else partitionGroupedFiles.map(m => m.map(_.length).max).max

    //if delta files num less equal than setting num, skip part merge and do nothing
    if (minimumDeltaFiles >= maxFiles || !sessionConf.getConf(LakeSoulSQLConf.PART_MERGE_ENABLE)) {
      return oriFileIndex
    }

    val mergeOperatorStringInfo = options.keySet().asScala
      .filter(_.startsWith(LakeSoulUtils.MERGE_OP_COL))
      .map(k => {
        (k, options.get(k))
      }).toMap

    //whether this scan is compaction command or not
    val isCompactionCommand = options.getOrDefault("isCompaction", "false").toBoolean

    //compacted files + not merged files
    val remainFiles = new ArrayBuffer[DataFileInfo]()

    //todo 需要修改
    partitionGroupedFiles.foreach(partition => {
      val sortedFiles = partition
      remainFiles ++= LakeSoulPartFileMerge.partMergeCompaction(
        sparkSession,
        snapshotManagement,
        sortedFiles,
        mergeOperatorStringInfo,
        isCompactionCommand)

    })

    BatchDataSoulFileIndexV2(sparkSession, snapshotManagement, remainFiles)
  }


  override def createReaderFactory(): PartitionReaderFactory = {
    val readDataSchemaAsJson = readDataSchema.json

    val requestedFields = readDataSchema.fieldNames
    val requestFilesSchema =
      fileInfo
        .groupBy(_.range_version)
        .map(m => {
          val fileExistCols = m._2.head.file_exist_cols.split(",")
          m._1 + "->" + StructType(
            requestedFields.filter(f => fileExistCols.contains(f) || tableInfo.hash_partition_columns.contains(f))
              .map(c => tableInfo.schema(c))
          ).json
        }).mkString("|")

    hadoopConf.set(ParquetInputFormat.READ_SUPPORT_CLASS, classOf[ParquetReadSupport].getName)
    hadoopConf.set(
      ParquetReadSupport.SPARK_ROW_REQUESTED_SCHEMA,
      requestFilesSchema)
    hadoopConf.set(
      ParquetWriteSupport.SPARK_ROW_SCHEMA,
      readDataSchemaAsJson)
    hadoopConf.set(
      SQLConf.SESSION_LOCAL_TIMEZONE.key,
      sparkSession.sessionState.conf.sessionLocalTimeZone)
    hadoopConf.setBoolean(
      SQLConf.NESTED_SCHEMA_PRUNING_ENABLED.key,
      sparkSession.sessionState.conf.nestedSchemaPruningEnabled)
    hadoopConf.setBoolean(
      SQLConf.CASE_SENSITIVE.key,
      sparkSession.sessionState.conf.caseSensitiveAnalysis)

    ParquetWriteSupport.setSchema(readDataSchema, hadoopConf)

    // Sets flags for `ParquetToSparkSchemaConverter`
    hadoopConf.setBoolean(
      SQLConf.PARQUET_BINARY_AS_STRING.key,
      sparkSession.sessionState.conf.isParquetBinaryAsString)
    hadoopConf.setBoolean(
      SQLConf.PARQUET_INT96_AS_TIMESTAMP.key,
      sparkSession.sessionState.conf.isParquetINT96AsTimestamp)

    val broadcastedConf = sparkSession.sparkContext.broadcast(
      new SerializableConfiguration(hadoopConf))

    //get merge operator info
    val allSchema = (dataSchema ++ readPartitionSchema).map(_.name)
    val mergeOperatorInfo = options.keySet().asScala
      .filter(_.startsWith(LakeSoulUtils.MERGE_OP_COL))
      .map(k => {
        val realColName = k.replaceFirst(LakeSoulUtils.MERGE_OP_COL, "")
        assert(allSchema.contains(realColName),
          s"merge column `$realColName` not found in [${allSchema.mkString(",")}]")

        val mergeClass = Class.forName(options.get(k), true, Utils.getContextOrSparkClassLoader).getConstructors()(0)
          .newInstance()
          .asInstanceOf[MergeOperator[Any]]
        (realColName, mergeClass)
      }).toMap

    //remove cdc filter from pushedFilters;cdc filter Not(EqualTo("cdccolumn","detete"))
    var newFilters = pushedFilters
    if (LakeSoulTableForCdc.isLakeSoulCdcTable(tableInfo)) {
      newFilters = pushedFilters.filter(_ match {
        case Not(EqualTo(attribute, value)) if value == "delete" && LakeSoulTableForCdc.isLakeSoulCdcTable(tableInfo) => false
        case _ => true
      })
    }
    val defaultMergeOpInfoString = sparkSession.sessionState.conf.getConfString("defaultMergeOpInfo",
      "org.apache.spark.sql.execution.datasources.v2.merge.parquet.batch.merge_operator.DefaultMergeOp")
    val defaultMergeOp = Class.forName(defaultMergeOpInfoString, true, Utils.getContextOrSparkClassLoader).getConstructors()(0)
      .newInstance()
      .asInstanceOf[MergeOperator[Any]]
    val nativeIOEnable = sparkSession.sessionState.conf.getConf(LakeSoulSQLConf.NATIVE_IO_ENABLE)
    if (nativeIOEnable) {
      NativeMergeParquetPartitionReaderFactory(sparkSession.sessionState.conf, broadcastedConf,
        dataSchema, readDataSchema, readPartitionSchema, newFilters, mergeOperatorInfo, defaultMergeOp)
    } else {
      MergeParquetPartitionReaderFactory(sparkSession.sessionState.conf, broadcastedConf,
        dataSchema, readDataSchema, readPartitionSchema, newFilters, mergeOperatorInfo, defaultMergeOp)
    }
  }

  protected def seqToString(seq: Seq[Any]): String = seq.mkString("[", ", ", "]")

  // Returns whether the two given arrays of [[Filter]]s are equivalent.
  protected def equivalentFilters(a: Array[Filter], b: Array[Filter]): Boolean = {
    a.sortBy(_.hashCode()).sameElements(b.sortBy(_.hashCode()))
  }


  override def hashCode(): Int = getClass.hashCode()

  override def description(): String = {
    super.description() + ", PushedFilters: " + seqToString(pushedFilters)
  }

  override def planInputPartitions(): Array[InputPartition] = {
    partitions(false).toArray
  }

  protected def partitions(isStreaming: Boolean): Seq[MergeFilePartition] = {
    val selectedPartitions = newFileIndex.listFiles(partitionFilters, dataFilters)
    val partitionAttributes = newFileIndex.partitionSchema.toAttributes
    val attributeMap = partitionAttributes.map(a => normalizeName(a.name) -> a).toMap
    val readPartitionAttributes = readPartitionSchema.map { readField =>
      attributeMap.getOrElse(normalizeName(readField.name),
        throw new AnalysisException(s"Can't find required partition column ${readField.name} " +
          s"in partition schema ${newFileIndex.partitionSchema}")
      )
    }
    lazy val partitionValueProject =
      GenerateUnsafeProjection.generate(readPartitionAttributes, partitionAttributes)
    val splitFiles = selectedPartitions.flatMap { partition =>
      // Prune partition values if part of the partition columns are not required.
      val partitionValues = if (readPartitionAttributes != partitionAttributes) {
        partitionValueProject(partition.values).copy()
      } else {
        partition.values
      }

      // produce requested schema
      val requestedFields = readDataSchema.fieldNames
      val requestFilesSchemaMap = fileInfo
        .groupBy(_.range_version)
        .map(m => {
          val fileExistCols = m._2.head.file_exist_cols.split(",")
          (m._1, StructType(
            requestedFields.filter(f => fileExistCols.contains(f) || tableInfo.hash_partition_columns.contains(f))
              .map(c => tableInfo.schema(c))
          ))
        })

      partition.files.flatMap { file =>
        val filePath = file.getPath

        MergePartitionedFileUtil.notSplitFiles(
          sparkSession,
          file,
          filePath,
          partitionValues,
          tableInfo,
          fileInfo = if (isStreaming) newFileIndex.getFileInfoForPartitionVersion() else fileInfo,
          requestFilesSchemaMap,
          readDataSchema,
          readPartitionSchema.fieldNames)
      }.toSeq
      //.sortBy(_.length)(implicitly[Ordering[Long]].reverse)
    }

    if (splitFiles.length == 1) {
      val path = new Path(splitFiles(0).filePath)
      if (!isSplittable(path) && splitFiles(0).length >
        sparkSession.sparkContext.getConf.get(IO_WARNING_LARGEFILETHRESHOLD)) {
        logWarning(s"Loading one large unsplittable file ${path.toString} with only one " +
          s"partition, the reason is: ${getFileUnSplittableReason(path)}")
      }
    }

    //    MergeFilePartition.getFilePartitions(sparkSession.sessionState.conf, splitFiles, tableInfo.bucket_num)
    getFilePartitions(sparkSession.sessionState.conf, splitFiles, tableInfo.bucket_num)
  }

  def getFilePartitions(conf: SQLConf,
                        partitionedFiles: Seq[MergePartitionedFile],
                        bucketNum: Int): Seq[MergeFilePartition]


  /**
   * If a file with `path` is unsplittable, return the unsplittable reason,
   * otherwise return `None`.
   */
  def getFileUnSplittableReason(path: Path): String = {
    assert(!isSplittable(path))
    "Merge parquet data Need Complete file"
  }

  private val isCaseSensitive = sparkSession.sessionState.conf.caseSensitiveAnalysis

  private def normalizeName(name: String): String = {
    if (isCaseSensitive) {
      name
    } else {
      name.toLowerCase(Locale.ROOT)
    }
  }

  override def estimateStatistics(): Statistics = {
    new Statistics {
      override def sizeInBytes(): OptionalLong = {
        val compressionFactor = sparkSession.sessionState.conf.fileCompressionFactor
        val size = (compressionFactor * newFileIndex.sizeInBytes).toLong
        OptionalLong.of(size)
      }

      override def numRows(): OptionalLong = OptionalLong.empty()
    }
  }

  override def toBatch: Batch = {
    this
  }

  override def readSchema(): StructType =
    StructType(readDataSchema.fields ++ readPartitionSchema.fields)

  override def initialOffset: Offset = {
    if (!options.containsKey(LakeSoulOptions.READ_START_TIME)) {
      LongOffset(0L)
    } else {
<<<<<<< HEAD
      val startTime = TimestampFormatter.apply(TimeZone.getTimeZone(TimeZone.getDefault.toZoneId)).parse(options.get(LakeSoulOptions.READ_START_TIME))
=======
      val timeZoneID = options.getOrDefault(LakeSoulOptions.TIME_ZONE, TimeZone.getDefault.getID)
      val startTime = TimestampFormatter.apply(TimeZone.getTimeZone(timeZoneID)).parse(options.get(LakeSoulOptions.READ_START_TIME))
>>>>>>> 0e9a1e84
      val latestTimestamp = MetaVersion.getLastedTimestamp(snapshotManagement.getTableInfoOnly.table_id, options.getOrDefault(LakeSoulOptions.PARTITION_DESC, ""))
      if (startTime / 1000 < latestTimestamp) {
        LongOffset(startTime / 1000)
      } else {
        throw LakeSoulErrors.illegalStreamReadStartTime(options.get(LakeSoulOptions.READ_START_TIME))
      }
    }
  }

  override def deserializeOffset(json: String): Offset = LongOffset(json.toLong)

  override def commit(end: Offset): Unit = {}

  override def stop(): Unit = {}

  override def toMicroBatchStream(checkpointLocation: String): MicroBatchStream = this

  override def latestOffset: Offset = {
    val endTimestamp = MetaVersion.getLastedTimestamp(snapshotManagement.getTableInfoOnly.table_id, options.getOrDefault(LakeSoulOptions.PARTITION_DESC, ""))
<<<<<<< HEAD
    LongOffset(endTimestamp+1)
=======
    LongOffset(endTimestamp + 1)
>>>>>>> 0e9a1e84
  }

  override def planInputPartitions(start: Offset, end: Offset): Array[InputPartition] = {
    snapshotManagement.updateSnapshotForVersion(options.getOrDefault(LakeSoulOptions.PARTITION_DESC, ""), start.toString.toLong, end.toString.toLong, ReadType.INCREMENTAL_READ)
    partitions(true).toArray
  }
}

case class OnePartitionMergeBucketScan(sparkSession: SparkSession,
                                       hadoopConf: Configuration,
                                       fileIndex: LakeSoulFileIndexV2,
                                       dataSchema: StructType,
                                       readDataSchema: StructType,
                                       readPartitionSchema: StructType,
                                       pushedFilters: Array[Filter],
                                       options: CaseInsensitiveStringMap,
                                       tableInfo: TableInfo,
                                       partitionFilters: Seq[Expression] = Seq.empty,
                                       dataFilters: Seq[Expression] = Seq.empty)
  extends MergeDeltaParquetScan(sparkSession,
    hadoopConf,
    fileIndex,
    dataSchema,
    readDataSchema,
    readPartitionSchema,
    pushedFilters,
    options,
    tableInfo,
    partitionFilters,
    dataFilters) {

  override def getFilePartitions(conf: SQLConf,
                                 partitionedFiles: Seq[MergePartitionedFile],
                                 bucketNum: Int): Seq[MergeFilePartition] = {
    val groupByPartition = partitionedFiles.groupBy(_.rangeKey)

    assert(groupByPartition.size == 1)

    val fileWithBucketId = groupByPartition.head._2
      .groupBy(_.fileBucketId).map(f => (f._1, f._2.toArray))

    Seq.tabulate(bucketNum) { bucketId =>
      var files = fileWithBucketId.getOrElse(bucketId, Array.empty)
      val isSingleFile = files.size == 1

      if (!isSingleFile) {
        val versionFiles = for (version <- 0 to files.size - 1) yield files(version).copy(writeVersion = version + 1)
        files = versionFiles.toArray
      }
      MergeFilePartition(bucketId, Array(files), isSingleFile)
    }
  }


  override def equals(obj: Any): Boolean = obj match {
    case p: OnePartitionMergeBucketScan =>
      super.equals(p) && dataSchema == p.dataSchema && options == p.options &&
        equivalentFilters(pushedFilters, p.pushedFilters)
    case _ => false
  }
}


case class MultiPartitionMergeBucketScan(sparkSession: SparkSession,
                                         hadoopConf: Configuration,
                                         fileIndex: LakeSoulFileIndexV2,
                                         dataSchema: StructType,
                                         readDataSchema: StructType,
                                         readPartitionSchema: StructType,
                                         pushedFilters: Array[Filter],
                                         options: CaseInsensitiveStringMap,
                                         tableInfo: TableInfo,
                                         partitionFilters: Seq[Expression] = Seq.empty,
                                         dataFilters: Seq[Expression] = Seq.empty)
  extends MergeDeltaParquetScan(
    sparkSession,
    hadoopConf,
    fileIndex,
    dataSchema,
    readDataSchema,
    readPartitionSchema,
    pushedFilters,
    options,
    tableInfo,
    partitionFilters,
    dataFilters) {

  override def getFilePartitions(conf: SQLConf,
                                 partitionedFiles: Seq[MergePartitionedFile],
                                 bucketNum: Int): Seq[MergeFilePartition] = {
    val fileWithBucketId: Map[Int, Map[String, Seq[MergePartitionedFile]]] = partitionedFiles
      .groupBy(_.fileBucketId)
      .map(f => (f._1, f._2.groupBy(_.rangeKey)))

    Seq.tabulate(bucketNum) { bucketId =>
      val files = fileWithBucketId.getOrElse(bucketId, Map.empty[String, Seq[MergePartitionedFile]])
        .map(_._2.toArray).toArray

      var allPartitionIsSingleFile = true
      var isSingleFile = false
      for (index <- 0 to files.size - 1) {
        isSingleFile = files(index).size == 1
        if (!isSingleFile) {
          val versionFiles = for (elem <- 0 to files(index).size - 1) yield files(index)(elem).copy(writeVersion = elem)
          files(index) = versionFiles.toArray
          allPartitionIsSingleFile = false
        }
      }
      MergeFilePartition(bucketId, files, allPartitionIsSingleFile)
    }
  }


  override def equals(obj: Any): Boolean = obj match {
    case p: MultiPartitionMergeBucketScan =>
      super.equals(p) && dataSchema == p.dataSchema && options == p.options &&
        equivalentFilters(pushedFilters, p.pushedFilters)
    case _ => false
  }
}

case class MultiPartitionMergeScan(sparkSession: SparkSession,
                                   hadoopConf: Configuration,
                                   fileIndex: LakeSoulFileIndexV2,
                                   dataSchema: StructType,
                                   readDataSchema: StructType,
                                   readPartitionSchema: StructType,
                                   pushedFilters: Array[Filter],
                                   options: CaseInsensitiveStringMap,
                                   tableInfo: TableInfo,
                                   partitionFilters: Seq[Expression] = Seq.empty,
                                   dataFilters: Seq[Expression] = Seq.empty)
  extends MergeDeltaParquetScan(
    sparkSession,
    hadoopConf,
    fileIndex,
    dataSchema,
    readDataSchema,
    readPartitionSchema,
    pushedFilters,
    options,
    tableInfo,
    partitionFilters,
    dataFilters) {

  override def getFilePartitions(conf: SQLConf,
                                 partitionedFiles: Seq[MergePartitionedFile],
                                 bucketNum: Int): Seq[MergeFilePartition] = {
    val groupByPartition = partitionedFiles.groupBy(_.rangeKey)

    assert(groupByPartition.size != 1)

    var i = 0
    val partitions = new ArrayBuffer[MergeFilePartition]

    groupByPartition.foreach(p => {
      p._2.groupBy(_.fileBucketId).foreach(g => {
        var files = g._2.toArray
        val isSingleFile = files.size == 1
        if (!isSingleFile) {
          val versionFiles = for (version <- 0 to files.size - 1) yield files(version).copy(writeVersion = version)
          files = versionFiles.toArray
        }
        partitions += MergeFilePartition(i, Array(files), isSingleFile)
        i = i + 1
      })
    })
    partitions
  }

  override def equals(obj: Any): Boolean = obj match {
    case p: MultiPartitionMergeScan =>
      super.equals(p) && dataSchema == p.dataSchema && options == p.options &&
        equivalentFilters(pushedFilters, p.pushedFilters)
    case _ => false
  }
}<|MERGE_RESOLUTION|>--- conflicted
+++ resolved
@@ -334,12 +334,8 @@
     if (!options.containsKey(LakeSoulOptions.READ_START_TIME)) {
       LongOffset(0L)
     } else {
-<<<<<<< HEAD
-      val startTime = TimestampFormatter.apply(TimeZone.getTimeZone(TimeZone.getDefault.toZoneId)).parse(options.get(LakeSoulOptions.READ_START_TIME))
-=======
       val timeZoneID = options.getOrDefault(LakeSoulOptions.TIME_ZONE, TimeZone.getDefault.getID)
       val startTime = TimestampFormatter.apply(TimeZone.getTimeZone(timeZoneID)).parse(options.get(LakeSoulOptions.READ_START_TIME))
->>>>>>> 0e9a1e84
       val latestTimestamp = MetaVersion.getLastedTimestamp(snapshotManagement.getTableInfoOnly.table_id, options.getOrDefault(LakeSoulOptions.PARTITION_DESC, ""))
       if (startTime / 1000 < latestTimestamp) {
         LongOffset(startTime / 1000)
@@ -359,11 +355,7 @@
 
   override def latestOffset: Offset = {
     val endTimestamp = MetaVersion.getLastedTimestamp(snapshotManagement.getTableInfoOnly.table_id, options.getOrDefault(LakeSoulOptions.PARTITION_DESC, ""))
-<<<<<<< HEAD
-    LongOffset(endTimestamp+1)
-=======
     LongOffset(endTimestamp + 1)
->>>>>>> 0e9a1e84
   }
 
   override def planInputPartitions(start: Offset, end: Offset): Array[InputPartition] = {

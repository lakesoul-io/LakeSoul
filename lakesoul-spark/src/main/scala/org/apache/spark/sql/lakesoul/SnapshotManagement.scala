/*
 * Copyright [2022] [DMetaSoul Team]
 *
 * Licensed under the Apache License, Version 2.0 (the "License");
 * you may not use this file except in compliance with the License.
 * You may obtain a copy of the License at
 *
 *     http://www.apache.org/licenses/LICENSE-2.0
 *
 * Unless required by applicable law or agreed to in writing, software
 * distributed under the License is distributed on an "AS IS" BASIS,
 * WITHOUT WARRANTIES OR CONDITIONS OF ANY KIND, either express or implied.
 * See the License for the specific language governing permissions and
 * limitations under the License.
 */

package org.apache.spark.sql.lakesoul

import com.dmetasoul.lakesoul.meta.{MetaUtils, MetaVersion}
import com.google.common.cache.{CacheBuilder, RemovalNotification}
import javolution.util.ReentrantLock
import org.apache.hadoop.fs.Path
import org.apache.spark.internal.Logging
import org.apache.spark.sql.catalyst.TableIdentifier
import org.apache.spark.sql.catalyst.plans.logical.AnalysisHelper
<<<<<<< HEAD
=======
import org.apache.spark.sql.lakesoul.LakeSoulOptions.ReadType
>>>>>>> 49dcb25c
import org.apache.spark.sql.lakesoul.catalog.LakeSoulCatalog
import org.apache.spark.sql.lakesoul.exception.LakeSoulErrors
import org.apache.spark.sql.lakesoul.sources.{LakeSoulSQLConf, LakeSoulSourceUtils}
import org.apache.spark.sql.lakesoul.utils.{PartitionInfo, SparkUtil, TableInfo}
import org.apache.spark.sql.{AnalysisException, SparkSession}

import java.io.File
import java.util.UUID
import java.util.concurrent.TimeUnit

class SnapshotManagement(path: String, namespace: String) extends Logging {

  val table_path: String = path

  val table_namespace: String = namespace

  lazy private val lock = new ReentrantLock()

  private var currentSnapshot: Snapshot = getCurrentSnapshot

  def snapshot: Snapshot = currentSnapshot

  private def createSnapshot: Snapshot = {
    val table_info = MetaVersion.getTableInfo(table_namespace, table_path)
    val partition_info_arr = MetaVersion.getAllPartitionInfo(table_info.table_id)

    if (table_info.table_schema.isEmpty) {
      throw LakeSoulErrors.schemaNotSetException
    }
    new Snapshot(table_info, partition_info_arr)
  }

  private def initSnapshot: Snapshot = {
    val table_id = "table_" + UUID.randomUUID().toString
    val table_info = TableInfo(table_namespace, Some(table_path), table_id)
    val partition_arr = Array(
      PartitionInfo(table_id, MetaUtils.DEFAULT_RANGE_PARTITION_VALUE, 0)
    )
    new Snapshot(table_info, partition_arr, true)
  }


  private def getCurrentSnapshot: Snapshot = {

    if (LakeSoulSourceUtils.isLakeSoulTableExists(table_path)) {
      createSnapshot
    } else {
      //table_name in SnapshotManagement must be a root path, and its parent path shouldn't be lakesoul table
      if (LakeSoulUtils.isLakeSoulTable(table_path)) {
        throw new AnalysisException("table_name is expected as root path in SnapshotManagement")
      }
      initSnapshot
    }
  }

  def updateSnapshot(): Snapshot = {
    lockInterruptibly {
      val new_snapshot = getCurrentSnapshot
      currentSnapshot = new_snapshot
      currentSnapshot
    }
  }

<<<<<<< HEAD
  def updateSnapshotForVersion(partitionDesc: String, partitionVersion: Int): Unit = {
    lockInterruptibly {
      currentSnapshot.setPartitionDescAndVersion(partitionDesc, partitionVersion)
=======
  def updateSnapshotForVersion(partitionDesc: String, startPartitionVersion: Int, endPartitionVersion: Int, readType: String): Unit = {
    lockInterruptibly {
      currentSnapshot.setPartitionDescAndVersion(partitionDesc, startPartitionVersion, endPartitionVersion, readType)
>>>>>>> 49dcb25c
    }
  }

  //get table info only
  def getTableInfoOnly: TableInfo = {
    if (LakeSoulSourceUtils.isLakeSoulTableExists(table_path)) {
      MetaVersion.getTableInfo(table_path)
    } else {
      val table_id = "table_" + UUID.randomUUID().toString
      TableInfo(table_namespace, Some(table_path), table_id)
    }
  }

  def startTransaction(): TransactionCommit = {
    updateSnapshot()
    new TransactionCommit(this)
  }

  /**
   * Execute a piece of code within a new [[TransactionCommit]]. Reads/write sets will
   * be recorded for this table, and all other tables will be read
   * at a snapshot that is pinned on the first access.
   *
   * @note This uses thread-local variable to make the active transaction visible. So do not use
   *       multi-threaded code in the provided thunk.
   */
  def withNewTransaction[T](thunk: TransactionCommit => T): T = {
    try {
      val tc = startTransaction()
      TransactionCommit.setActive(tc)
      thunk(tc)
    } finally {
      TransactionCommit.clearActive()
    }
  }

  /**
<<<<<<< HEAD
    * Checks whether this table only accepts appends. If so it will throw an error in operations that
    * can remove data such as DELETE/UPDATE/MERGE.
    */
=======
   * Checks whether this table only accepts appends. If so it will throw an error in operations that
   * can remove data such as DELETE/UPDATE/MERGE.
   */
>>>>>>> 49dcb25c
  def assertRemovable(): Unit = {
    if (LakeSoulConfig.IS_APPEND_ONLY.fromTableInfo(snapshot.getTableInfo)) {
      throw LakeSoulErrors.modifyAppendOnlyTableException
    }
  }

  def lockInterruptibly[T](body: => T): T = {
    lock.lock()
    try {
      body
    } finally {
      lock.unlock()
    }
  }

}

object SnapshotManagement {

  /**
   * We create only a single [[SnapshotManagement]] for any given path to avoid wasted work
   * in reconstructing.
   */
  private val snapshotManagementCache = {
    val expireMin = if (SparkSession.getActiveSession.isDefined) {
      SparkSession.getActiveSession.get.conf.get(LakeSoulSQLConf.SNAPSHOT_CACHE_EXPIRE)
    } else {
      LakeSoulSQLConf.SNAPSHOT_CACHE_EXPIRE.defaultValue.get
    }
    val builder = CacheBuilder.newBuilder()
      .expireAfterWrite(expireMin, TimeUnit.SECONDS)
      .removalListener((removalNotification: RemovalNotification[String, SnapshotManagement]) => {
        val snapshotManagement = removalNotification.getValue
        try snapshotManagement.snapshot catch {
          case _: NullPointerException =>
          // Various layers will throw null pointer if the RDD is already gone.
        }
      })

    builder.maximumSize(64).build[String, SnapshotManagement]()
  }

  def forTable(spark: SparkSession, tableName: TableIdentifier): SnapshotManagement = {
    val path = LakeSoulSourceUtils.getLakeSoulPathByTableIdentifier(tableName)
    apply(new Path(path.getOrElse(SparkUtil.getDefaultTablePath(tableName).toString)))
  }

  def forTable(dataPath: File): SnapshotManagement = {
    apply(new Path(dataPath.getAbsolutePath))
  }

  def apply(path: Path): SnapshotManagement = apply(path.toString)

  def apply(path: Path, namespace: String): SnapshotManagement = apply(path.toString, namespace)

  def apply(path: String): SnapshotManagement = apply(path, LakeSoulCatalog.showCurrentNamespace().mkString("."))

  def apply(path: String, namespace: String): SnapshotManagement = {
    try {
      val qualifiedPath = SparkUtil.makeQualifiedTablePath(new Path(path)).toString
      snapshotManagementCache.get(qualifiedPath, () => {
        AnalysisHelper.allowInvokingTransformsInAnalyzer {
          new SnapshotManagement(qualifiedPath, namespace)
        }
      })
    } catch {
      case e: com.google.common.util.concurrent.UncheckedExecutionException =>
        throw e.getCause
    }
  }

  //no cache just for snapshot
  def apply(path: String, partitionDesc: String, partitionVersion: Int): SnapshotManagement = {
    val qualifiedPath = SparkUtil.makeQualifiedTablePath(new Path(path)).toString
    if (LakeSoulSourceUtils.isLakeSoulTableExists(qualifiedPath)) {
      val sm = apply(qualifiedPath)
<<<<<<< HEAD
      sm.updateSnapshotForVersion(partitionDesc, partitionVersion)
=======
      sm.updateSnapshotForVersion(partitionDesc, 0, partitionVersion, ReadType.SNAPSHOT_READ)
      apply(qualifiedPath)
    } else {
      throw new AnalysisException("table not exitst in the path;")
    }
  }

  def apply(path: String, partitionDesc: String, startPartitionVersion: Int, endPartitionVersion: Int, readType: String): SnapshotManagement = {
    val qualifiedPath = SparkUtil.makeQualifiedTablePath(new Path(path)).toString
    if (LakeSoulSourceUtils.isLakeSoulTableExists(qualifiedPath)) {
      val sm = apply(qualifiedPath)
      sm.updateSnapshotForVersion(partitionDesc, startPartitionVersion, endPartitionVersion, readType)
>>>>>>> 49dcb25c
      apply(qualifiedPath)
    } else {
      throw new AnalysisException("table not exitst in the path;")
    }
  }

  def invalidateCache(path: String): Unit = {
    val qualifiedPath = SparkUtil.makeQualifiedTablePath(new Path(path)).toString
    snapshotManagementCache.invalidate(qualifiedPath)
  }

  def clearCache(): Unit = {
    snapshotManagementCache.invalidateAll()
  }
}<|MERGE_RESOLUTION|>--- conflicted
+++ resolved
@@ -23,10 +23,7 @@
 import org.apache.spark.internal.Logging
 import org.apache.spark.sql.catalyst.TableIdentifier
 import org.apache.spark.sql.catalyst.plans.logical.AnalysisHelper
-<<<<<<< HEAD
-=======
 import org.apache.spark.sql.lakesoul.LakeSoulOptions.ReadType
->>>>>>> 49dcb25c
 import org.apache.spark.sql.lakesoul.catalog.LakeSoulCatalog
 import org.apache.spark.sql.lakesoul.exception.LakeSoulErrors
 import org.apache.spark.sql.lakesoul.sources.{LakeSoulSQLConf, LakeSoulSourceUtils}
@@ -90,15 +87,9 @@
     }
   }
 
-<<<<<<< HEAD
-  def updateSnapshotForVersion(partitionDesc: String, partitionVersion: Int): Unit = {
-    lockInterruptibly {
-      currentSnapshot.setPartitionDescAndVersion(partitionDesc, partitionVersion)
-=======
   def updateSnapshotForVersion(partitionDesc: String, startPartitionVersion: Int, endPartitionVersion: Int, readType: String): Unit = {
     lockInterruptibly {
       currentSnapshot.setPartitionDescAndVersion(partitionDesc, startPartitionVersion, endPartitionVersion, readType)
->>>>>>> 49dcb25c
     }
   }
 
@@ -136,15 +127,9 @@
   }
 
   /**
-<<<<<<< HEAD
-    * Checks whether this table only accepts appends. If so it will throw an error in operations that
-    * can remove data such as DELETE/UPDATE/MERGE.
-    */
-=======
    * Checks whether this table only accepts appends. If so it will throw an error in operations that
    * can remove data such as DELETE/UPDATE/MERGE.
    */
->>>>>>> 49dcb25c
   def assertRemovable(): Unit = {
     if (LakeSoulConfig.IS_APPEND_ONLY.fromTableInfo(snapshot.getTableInfo)) {
       throw LakeSoulErrors.modifyAppendOnlyTableException
@@ -221,9 +206,6 @@
     val qualifiedPath = SparkUtil.makeQualifiedTablePath(new Path(path)).toString
     if (LakeSoulSourceUtils.isLakeSoulTableExists(qualifiedPath)) {
       val sm = apply(qualifiedPath)
-<<<<<<< HEAD
-      sm.updateSnapshotForVersion(partitionDesc, partitionVersion)
-=======
       sm.updateSnapshotForVersion(partitionDesc, 0, partitionVersion, ReadType.SNAPSHOT_READ)
       apply(qualifiedPath)
     } else {
@@ -236,7 +218,6 @@
     if (LakeSoulSourceUtils.isLakeSoulTableExists(qualifiedPath)) {
       val sm = apply(qualifiedPath)
       sm.updateSnapshotForVersion(partitionDesc, startPartitionVersion, endPartitionVersion, readType)
->>>>>>> 49dcb25c
       apply(qualifiedPath)
     } else {
       throw new AnalysisException("table not exitst in the path;")

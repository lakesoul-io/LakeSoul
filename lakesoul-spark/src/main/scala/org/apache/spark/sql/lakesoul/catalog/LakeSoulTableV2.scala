/*
 * Copyright [2022] [DMetaSoul Team]
 *
 * Licensed under the Apache License, Version 2.0 (the "License");
 * you may not use this file except in compliance with the License.
 * You may obtain a copy of the License at
 *
 *     http://www.apache.org/licenses/LICENSE-2.0
 *
 * Unless required by applicable law or agreed to in writing, software
 * distributed under the License is distributed on an "AS IS" BASIS,
 * WITHOUT WARRANTIES OR CONDITIONS OF ANY KIND, either express or implied.
 * See the License for the specific language governing permissions and
 * limitations under the License.
 */

package org.apache.spark.sql.lakesoul.catalog

import org.apache.hadoop.fs.Path
import org.apache.spark.sql.catalyst.catalog.{CatalogTable, CatalogUtils}
import org.apache.spark.sql.connector.catalog.TableCapability._
import org.apache.spark.sql.connector.catalog._
import org.apache.spark.sql.connector.expressions.{FieldReference, IdentityTransform, Transform}
import org.apache.spark.sql.connector.write._
import org.apache.spark.sql.execution.datasources.LogicalRelation
import org.apache.spark.sql.sources.{BaseRelation, Filter, InsertableRelation}
import org.apache.spark.sql.lakesoul._
import org.apache.spark.sql.lakesoul.commands.WriteIntoTable
import org.apache.spark.sql.lakesoul.exception.LakeSoulErrors
import org.apache.spark.sql.lakesoul.sources.{LakeSoulDataSource, LakeSoulSQLConf, LakeSoulSourceUtils}
import org.apache.spark.sql.lakesoul.utils.SparkUtil
import org.apache.spark.sql.types.StructType
import org.apache.spark.sql.util.CaseInsensitiveStringMap
import org.apache.spark.sql.{AnalysisException, DataFrame, SaveMode, SparkSession}

import scala.collection.JavaConverters._
import scala.collection.mutable

case class LakeSoulTableV2(spark: SparkSession,
                           path_orig: Path,
                           catalogTable: Option[CatalogTable] = None,
                           tableIdentifier: Option[String] = None,
                           userDefinedFileIndex: Option[LakeSoulFileIndexV2] = None,
                           var mergeOperatorInfo: Option[Map[String, String]] = None)
  extends Table with SupportsWrite with SupportsRead {

  val path = SparkUtil.makeQualifiedTablePath(path_orig)

  val namespace: String =
    tableIdentifier match {
      case None => LakeSoulCatalog.showCurrentNamespace().mkString(".")
      case Some(tableIdentifier) =>
        val idx = tableIdentifier.lastIndexOf('.')
        if (idx == -1) {
          LakeSoulCatalog.showCurrentNamespace().mkString(".")
        } else {
          tableIdentifier.substring(0, idx)
        }
    }


  private lazy val (rootPath, partitionFilters) =
    if (catalogTable.isDefined) {
      // Fast path for reducing path munging overhead
      (SparkUtil.makeQualifiedTablePath(new Path(catalogTable.get.location)), Nil)
    } else {
      LakeSoulDataSource.parsePathIdentifier(spark, path.toString)
    }

  // The loading of the SnapshotManagement is lazy in order to reduce the amount of FileSystem calls,
  // in cases where we will fallback to the V1 behavior.
  lazy val snapshotManagement: SnapshotManagement = SnapshotManagement(rootPath, namespace)

  //  def getTableIdentifierIfExists: Option[TableIdentifier] = tableIdentifier.map(
  //    spark.sessionState.sqlParser.parseTableIdentifier)

  override def name(): String = catalogTable.map(_.identifier.unquotedString)
    .orElse(tableIdentifier)
    .getOrElse(s"lakesoul.`${snapshotManagement.table_path}`")

  private lazy val snapshot: Snapshot = snapshotManagement.snapshot

  override def schema(): StructType =
    StructType(snapshot.getTableInfo.data_schema ++ snapshot.getTableInfo.range_partition_schema)

  private lazy val dataSchema: StructType = snapshot.getTableInfo.data_schema

  private lazy val fileIndex: LakeSoulFileIndexV2 = {
    if (userDefinedFileIndex.isDefined) {
      userDefinedFileIndex.get
    } else {
      DataSoulFileIndexV2(spark, snapshotManagement)
    }
  }

  override def partitioning(): Array[Transform] = {
    snapshot.getTableInfo.range_partition_columns.map { col =>
      new IdentityTransform(new FieldReference(Seq(col)))
    }.toArray
  }

  override def properties(): java.util.Map[String, String] = {
    val base = new java.util.HashMap[String, String]()
    snapshot.getTableInfo.configuration.foreach { case (k, v) =>
      if (k != "path") {
        base.put(k, v)
      }
    }
    base.put(TableCatalog.PROP_PROVIDER, "lakesoul")
    base.put(TableCatalog.PROP_LOCATION, CatalogUtils.URIToString(path.toUri))
    //    Option(snapshot.getTableInfo.description).foreach(base.put(TableCatalog.PROP_COMMENT, _))
    base
  }

  override def capabilities(): java.util.Set[TableCapability] = {
    var caps = Set(
      BATCH_READ, V1_BATCH_WRITE, OVERWRITE_DYNAMIC,
      OVERWRITE_BY_FILTER, TRUNCATE
    )
    if (spark.conf.get(LakeSoulSQLConf.SCHEMA_AUTO_MIGRATE)) {
      caps += ACCEPT_ANY_SCHEMA
    }
    caps.asJava
  }

  override def newScanBuilder(options: CaseInsensitiveStringMap): LakeSoulScanBuilder = {
    if (mergeOperatorInfo.getOrElse(Map.empty[String, String]).nonEmpty) {
      assert(
        snapshot.getTableInfo.hash_partition_columns.nonEmpty,
        "Merge operator should be used with hash partitioned table")
      val fields = schema().fieldNames
      mergeOperatorInfo.get.map(_._1.replaceFirst(LakeSoulUtils.MERGE_OP_COL, ""))
        .foreach(info => {
          if (!fields.contains(info)) {
            throw LakeSoulErrors.useMergeOperatorForNonLakeSoulTableField(info)
          }
        })
    }
    val newOptions = options.asCaseSensitiveMap().asScala ++
      mergeOperatorInfo.getOrElse(Map.empty[String, String])
    LakeSoulScanBuilder(spark, fileIndex, schema(), dataSchema,
      new CaseInsensitiveStringMap(newOptions.asJava), snapshot.getTableInfo)
  }

  override def newWriteBuilder(info: LogicalWriteInfo): WriteBuilder = {
    new WriteIntoTableBuilder(snapshotManagement, info.options)
  }

  /**
   * Creates a V1 BaseRelation from this Table to allow read APIs to go through V1 DataSource code
   * paths.
   */
  def toBaseRelation: BaseRelation = {
    val partitionPredicates = LakeSoulDataSource.verifyAndCreatePartitionFilters(
      path.toString, snapshotManagement.snapshot, partitionFilters)
    SparkUtil.createRelation(partitionPredicates, snapshotManagement, spark)
  }


}

private class WriteIntoTableBuilder(snapshotManagement: SnapshotManagement,
                                    writeOptions: CaseInsensitiveStringMap)
  extends WriteBuilder with SupportsOverwrite with SupportsTruncate {

  private var forceOverwrite = false

  private val options =
    mutable.HashMap[String, String](writeOptions.asCaseSensitiveMap().asScala.toSeq: _*)

  override def truncate(): WriteIntoTableBuilder = {
    forceOverwrite = true
    this
  }

  override def overwrite(filters: Array[Filter]): WriteBuilder = {
    if (writeOptions.containsKey("replaceWhere")) {
      throw new AnalysisException(
        "You can't use replaceWhere in conjunction with an overwrite by filter")
    }
    options.put("replaceWhere", LakeSoulSourceUtils.translateFilters(filters).sql)
    forceOverwrite = true
    this
  }

<<<<<<< HEAD
  // use v1write temporarily
  override def build(): V1Write = {
    new V1Write {
      override def toInsertableRelation: InsertableRelation =
        (data: DataFrame, overwrite: Boolean) => {
          val session = data.sparkSession

          WriteIntoTable(
            snapshotManagement,
            if (forceOverwrite || overwrite) SaveMode.Overwrite else SaveMode.Append,
            new LakeSoulOptions(options.toMap, session.sessionState.conf),
            snapshotManagement.snapshot.getTableInfo.configuration,
            data).run(session)
        }
=======
  override def buildForV1Write(): InsertableRelation = {
    new InsertableRelation {
      override def insert(data: DataFrame, overwrite: Boolean): Unit = {
        val session = data.sparkSession

        WriteIntoTable(
          snapshotManagement,
          if (forceOverwrite) SaveMode.Overwrite else SaveMode.Append,
          new LakeSoulOptions(options.toMap, session.sessionState.conf),
          //          Nil,
          snapshotManagement.snapshot.getTableInfo.configuration,
          data).run(session)

        // TODO: Push this to Apache Spark
        // Re-cache all cached plans(including this relation itself, if it's cached) that refer
        // to this data source relation. This is the behavior for InsertInto
        val spark = SparkSession.active
        session.sharedState.cacheManager.recacheByPlan(
          session, LogicalRelation(SparkUtil.createRelation(Nil, snapshotManagement, spark)))
      }
>>>>>>> 1780a4fc
    }
  }
}<|MERGE_RESOLUTION|>--- conflicted
+++ resolved
@@ -183,7 +183,6 @@
     this
   }
 
-<<<<<<< HEAD
   // use v1write temporarily
   override def build(): V1Write = {
     new V1Write {
@@ -198,28 +197,6 @@
             snapshotManagement.snapshot.getTableInfo.configuration,
             data).run(session)
         }
-=======
-  override def buildForV1Write(): InsertableRelation = {
-    new InsertableRelation {
-      override def insert(data: DataFrame, overwrite: Boolean): Unit = {
-        val session = data.sparkSession
-
-        WriteIntoTable(
-          snapshotManagement,
-          if (forceOverwrite) SaveMode.Overwrite else SaveMode.Append,
-          new LakeSoulOptions(options.toMap, session.sessionState.conf),
-          //          Nil,
-          snapshotManagement.snapshot.getTableInfo.configuration,
-          data).run(session)
-
-        // TODO: Push this to Apache Spark
-        // Re-cache all cached plans(including this relation itself, if it's cached) that refer
-        // to this data source relation. This is the behavior for InsertInto
-        val spark = SparkSession.active
-        session.sharedState.cacheManager.recacheByPlan(
-          session, LogicalRelation(SparkUtil.createRelation(Nil, snapshotManagement, spark)))
-      }
->>>>>>> 1780a4fc
     }
   }
 }
--- conflicted
+++ resolved
@@ -111,11 +111,9 @@
 
   private WritableColumnVector[] partitionColumnVectors=null;
 
-<<<<<<< HEAD
   private StructType partitionColumns=null;
-=======
+
   private ColumnVector[] nativeColumnVector=null;
->>>>>>> fff77bd5
 
   /**
    * If true, this class returns batches instead of rows.
@@ -344,20 +342,13 @@
         throw new IOException("nextVectorSchemaRoot not ready");
       } else {
         int rowCount = nextVectorSchemaRoot.getRowCount();
-<<<<<<< HEAD
         if (nextVectorSchemaRoot.getSchema().getFields().isEmpty()) {
           if (partitionColumnVectors==null) {
             throw new IOException("NativeVectorizedReader has not been initialized");
           }
           columnarBatch = new ColumnarBatch(partitionColumnVectors, rowCount);
-=======
-        totalRowCount += rowCount;
-        nativeColumnVector = NativeIOUtils.asArrayColumnVector(nextVectorSchemaRoot);
-        if (partitionColumnVectors == null) {
-          columnarBatch = new ColumnarBatch(nativeColumnVector, rowCount);
->>>>>>> fff77bd5
         } else {
-          ColumnVector[] nativeColumnVector = NativeIOUtils.asArrayColumnVector(nextVectorSchemaRoot);
+          nativeColumnVector = NativeIOUtils.asArrayColumnVector(nextVectorSchemaRoot);
           if (partitionColumns == null) {
             columnarBatch = new ColumnarBatch(nativeColumnVector, rowCount);
           } else {

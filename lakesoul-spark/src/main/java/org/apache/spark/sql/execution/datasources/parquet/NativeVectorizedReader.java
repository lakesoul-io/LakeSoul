--- conflicted
+++ resolved
@@ -111,11 +111,8 @@
 
   private WritableColumnVector[] partitionColumnVectors=null;
 
-<<<<<<< HEAD
-=======
   private StructType partitionColumns=null;
 
->>>>>>> f65a2f62
   private ColumnVector[] nativeColumnVector=null;
 
   /**
@@ -345,18 +342,11 @@
         throw new IOException("nextVectorSchemaRoot not ready");
       } else {
         int rowCount = nextVectorSchemaRoot.getRowCount();
-<<<<<<< HEAD
-        totalRowCount += rowCount;
-        nativeColumnVector = NativeIOUtils.asArrayColumnVector(nextVectorSchemaRoot);
-        if (partitionColumnVectors == null) {
-          columnarBatch = new ColumnarBatch(nativeColumnVector, rowCount);
-=======
         if (nextVectorSchemaRoot.getSchema().getFields().isEmpty()) {
           if (partitionColumnVectors==null) {
             throw new IOException("NativeVectorizedReader has not been initialized");
           }
           columnarBatch = new ColumnarBatch(partitionColumnVectors, rowCount);
->>>>>>> f65a2f62
         } else {
           nativeColumnVector = NativeIOUtils.asArrayColumnVector(nextVectorSchemaRoot);
           if (partitionColumns == null) {

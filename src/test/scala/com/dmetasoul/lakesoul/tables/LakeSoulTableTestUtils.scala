--- conflicted
+++ resolved
@@ -1,63 +1,3 @@
-<<<<<<< HEAD
-///*
-// * Copyright [2022] [DMetaSoul Team]
-// *
-// * Licensed under the Apache License, Version 2.0 (the "License");
-// * you may not use this file except in compliance with the License.
-// * You may obtain a copy of the License at
-// *
-// *     http://www.apache.org/licenses/LICENSE-2.0
-// *
-// * Unless required by applicable law or agreed to in writing, software
-// * distributed under the License is distributed on an "AS IS" BASIS,
-// * WITHOUT WARRANTIES OR CONDITIONS OF ANY KIND, either express or implied.
-// * See the License for the specific language governing permissions and
-// * limitations under the License.
-// */
-//
-//package com.dmetasoul.lakesoul.tables
-//
-//import com.dmetasoul.lakesoul.meta.MetaUtils
-//import org.apache.spark.sql.DataFrame
-//import org.apache.spark.sql.lakesoul.SnapshotManagement
-//
-//object LakeSoulTableTestUtils {
-//  /** A utility method to access the private constructor of [[LakeSoulTable]] in tests. */
-//  def createTable(df: DataFrame, snapshotManagement: SnapshotManagement): LakeSoulTable =
-//    new LakeSoulTable(df, snapshotManagement)
-//
-//
-//  lazy val cassandraConnectot = MetaUtils.cassandraConnector
-//  lazy val dataBase = MetaUtils.DATA_BASE
-//
-//  def getNumByTableId(metaTable: String, tableId: String): Long = {
-//    cassandraConnectot.withSessionDo(session => {
-//      session.execute(
-//        s"""
-//           |select count(1) as num from $dataBase.$metaTable
-//           |where table_id='$tableId' allow filtering
-//        """.stripMargin)
-//        .one()
-//        .getLong("num")
-//    })
-//  }
-//
-//
-//  def getNumByTableIdAndRangeId(metaTable: String, tableId: String, rangeId: String): Long = {
-//    cassandraConnectot.withSessionDo(session => {
-//      session.execute(
-//        s"""
-//           |select count(1) as num from $dataBase.$metaTable
-//           |where table_id='$tableId' and range_id='$rangeId' allow filtering
-//        """.stripMargin)
-//        .one()
-//        .getLong("num")
-//    })
-//  }
-//
-//
-//}
-=======
 /*
  * Copyright [2022] [DMetaSoul Team]
  *
@@ -87,5 +27,4 @@
 
   lazy val dataBase = MetaUtils.DATA_BASE
 
-}
->>>>>>> ebcf6e7b
+}
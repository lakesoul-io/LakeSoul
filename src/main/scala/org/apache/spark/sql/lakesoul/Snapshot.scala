/*
 * Copyright [2022] [DMetaSoul Team]
 *
 * Licensed under the Apache License, Version 2.0 (the "License");
 * you may not use this file except in compliance with the License.
 * You may obtain a copy of the License at
 *
 *     http://www.apache.org/licenses/LICENSE-2.0
 *
 * Unless required by applicable law or agreed to in writing, software
 * distributed under the License is distributed on an "AS IS" BASIS,
 * WITHOUT WARRANTIES OR CONDITIONS OF ANY KIND, either express or implied.
 * See the License for the specific language governing permissions and
 * limitations under the License.
 */

package org.apache.spark.sql.lakesoul

import com.dmetasoul.lakesoul.meta.{DataOperation, MetaUtils}
import org.apache.spark.sql.catalyst.expressions.Expression
import org.apache.spark.sql.execution.datasources.FileFormat
import org.apache.spark.sql.execution.datasources.parquet.ParquetFileFormat
import org.apache.spark.sql.lakesoul.utils._
import org.apache.spark.sql.{DataFrame, Dataset, SparkSession}


class Snapshot(table_info: TableInfo,
               partition_info_arr: Array[PartitionInfo],
               is_first_commit: Boolean = false
              ) {
<<<<<<< HEAD
=======
  private var partitionDesc:String = ""
  private var partitionVersion:Int = -1
  def setPartitionDescAndVersion(parDesc:String,parVer:Int): Unit ={
    this.partitionDesc = parDesc
    this.partitionVersion = parVer
  }
  def getPartitionDescAndVersion:(String,Int)={
    (this.partitionDesc,this.partitionVersion)
  }
>>>>>>> ebcf6e7b
  def getTableName: String = table_info.table_path_s.get
  def getTableInfo: TableInfo = table_info
  def sizeInBytes(filters: Seq[Expression] = Nil): Long = {
    PartitionFilter.filesForScan(this, filters).map(_.size).sum
  }
  /** Return the underlying Spark `FileFormat` of the LakeSoulTableRel. */
  def fileFormat: FileFormat = new ParquetFileFormat()

  def getConfiguration: Map[String, String] = table_info.configuration

  def isFirstCommit: Boolean = is_first_commit

  def getPartitionInfoArray: Array[PartitionInfo] = partition_info_arr

}<|MERGE_RESOLUTION|>--- conflicted
+++ resolved
@@ -28,8 +28,6 @@
                partition_info_arr: Array[PartitionInfo],
                is_first_commit: Boolean = false
               ) {
-<<<<<<< HEAD
-=======
   private var partitionDesc:String = ""
   private var partitionVersion:Int = -1
   def setPartitionDescAndVersion(parDesc:String,parVer:Int): Unit ={
@@ -39,7 +37,6 @@
   def getPartitionDescAndVersion:(String,Int)={
     (this.partitionDesc,this.partitionVersion)
   }
->>>>>>> ebcf6e7b
   def getTableName: String = table_info.table_path_s.get
   def getTableInfo: TableInfo = table_info
   def sizeInBytes(filters: Seq[Expression] = Nil): Long = {

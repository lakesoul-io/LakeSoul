/*
 * Copyright [2022] [DMetaSoul Team]
 *
 * Licensed under the Apache License, Version 2.0 (the "License");
 * you may not use this file except in compliance with the License.
 * You may obtain a copy of the License at
 *
 *     http://www.apache.org/licenses/LICENSE-2.0
 *
 * Unless required by applicable law or agreed to in writing, software
 * distributed under the License is distributed on an "AS IS" BASIS,
 * WITHOUT WARRANTIES OR CONDITIONS OF ANY KIND, either express or implied.
 * See the License for the specific language governing permissions and
 * limitations under the License.
 */

package org.apache.spark.sql.lakesoul

import com.dmetasoul.lakesoul.meta.MetaUtils

import java.net.URI
import java.util.UUID
import org.apache.hadoop.fs.Path
import org.apache.hadoop.mapreduce.{JobContext, TaskAttemptContext}
import org.apache.spark.internal.Logging
import org.apache.spark.internal.io.FileCommitProtocol
import org.apache.spark.internal.io.FileCommitProtocol.TaskCommitMessage
import org.apache.spark.sql.catalyst.expressions.Cast
import org.apache.spark.sql.lakesoul.utils.{DataFileInfo, DateFormatter, PartitionUtils, TimestampFormatter}
import org.apache.spark.sql.types.StringType

import scala.collection.mutable.ArrayBuffer
import scala.util.Random

/**
  * Writes out the files to `path` and returns a list of them in `addedStatuses`.
  */
class DelayedCommitProtocol(jobId: String,
                            path: String,
                            randomPrefixLength: Option[Int])
  extends FileCommitProtocol
    with Serializable with Logging {

  // Track the list of files added by a task, only used on the executors.
  @transient private var addedFiles: ArrayBuffer[(Map[String, String], String)] = _
  @transient val addedStatuses = new ArrayBuffer[DataFileInfo]

  val timestampPartitionPattern = "yyyy-MM-dd HH:mm:ss[.S]"


  override def setupJob(jobContext: JobContext): Unit = {

  }

  override def commitJob(jobContext: JobContext, taskCommits: Seq[TaskCommitMessage]): Unit = {
    val fileStatuses = taskCommits.flatMap(_.obj.asInstanceOf[Seq[DataFileInfo]]).toArray
    addedStatuses ++= fileStatuses
  }

  override def abortJob(jobContext: JobContext): Unit = {
    // TODO: Best effort cleanup
  }

  override def setupTask(taskContext: TaskAttemptContext): Unit = {
    addedFiles = new ArrayBuffer[(Map[String, String], String)]
  }

  protected def getFileName(taskContext: TaskAttemptContext, ext: String): String = {
    // The file name looks like part-r-00000-2dd664f9-d2c4-4ffe-878f-c6c70c1fb0cb_00003.gz.parquet
    // Note that %05d does not truncate the split number, so if we have more than 100000 tasks,
    // the file name is fine and won't overflow.
    val split = taskContext.getTaskAttemptID.getTaskID.getId
    val uuid = UUID.randomUUID.toString
    f"part-$split%05d-$uuid$ext"
  }

  protected def parsePartitions(dir: String): Map[String, String] = {
    // TODO: timezones?
    // TODO: enable validatePartitionColumns?
    val dateFormatter = DateFormatter()
    val timestampFormatter =
      TimestampFormatter(timestampPartitionPattern, java.util.TimeZone.getDefault)
    val parsedPartition =
      PartitionUtils
        .parsePartition(
          new Path(dir),
          typeInference = false,
          Set.empty,
          Map.empty,
          validatePartitionColumns = false,
          java.util.TimeZone.getDefault,
          dateFormatter,
          timestampFormatter)
        ._1
        .get
    parsedPartition
      .columnNames
      .zip(
        parsedPartition
          .literals
          .map(l => Cast(l, StringType).eval())
          .map(Option(_).map(_.toString).orNull))
      .toMap
  }

  /** Generates a string created of `randomPrefixLength` alphanumeric characters. */
  private def getRandomPrefix(numChars: Int): String = {
    Random.alphanumeric.take(numChars).mkString
  }

  override def newTaskTempFile(taskContext: TaskAttemptContext, dir: Option[String], ext: String): String = {
    val filename = getFileName(taskContext, ext)
    val partitionValues = dir.map(parsePartitions).getOrElse(Map.empty[String, String])
    val relativePath = randomPrefixLength.map { prefixLength =>
      getRandomPrefix(prefixLength) // Generate a random prefix as a first choice
    }.orElse {
      dir // or else write into the partition directory if it is partitioned
    }.map { subDir =>
      new Path(subDir, filename)
    }.getOrElse(new Path(filename)) // or directly write out to the output path

    val absolutePath = new Path(path, relativePath).toUri.toString
    //returns the absolute path to the file
    addedFiles.append((partitionValues, absolutePath))
    absolutePath
  }

  override def newTaskTempFileAbsPath(taskContext: TaskAttemptContext, absoluteDir: String, ext: String): String = {
    throw new UnsupportedOperationException(
      s"$this does not support adding files with an absolute path")
  }

  override def commitTask(taskContext: TaskAttemptContext): TaskCommitMessage = {
<<<<<<< HEAD
    //todo
=======

>>>>>>> ebcf6e7b
    if (addedFiles.nonEmpty) {
      val fs = new Path(path, addedFiles.head._2).getFileSystem(taskContext.getConfiguration)
      val statuses: Seq[DataFileInfo] = addedFiles.map { f =>

        val filePath = new Path(new URI(f._2))
        val stat = fs.getFileStatus(filePath)
        DataFileInfo(MetaUtils.getPartitionKeyFromMap(f._1),fs.makeQualified(filePath).toString, "add", stat.getLen, stat.getModificationTime)
      }

      new TaskCommitMessage(statuses)
    } else {
      new TaskCommitMessage(Nil)
    }
  }

  override def abortTask(taskContext: TaskAttemptContext): Unit = {
    // TODO: we can also try delete the addedFiles as a best-effort cleanup.
  }
}<|MERGE_RESOLUTION|>--- conflicted
+++ resolved
@@ -131,11 +131,7 @@
   }
 
   override def commitTask(taskContext: TaskAttemptContext): TaskCommitMessage = {
-<<<<<<< HEAD
-    //todo
-=======
 
->>>>>>> ebcf6e7b
     if (addedFiles.nonEmpty) {
       val fs = new Path(path, addedFiles.head._2).getFileSystem(taskContext.getConfiguration)
       val statuses: Seq[DataFileInfo] = addedFiles.map { f =>

--- conflicted
+++ resolved
@@ -131,12 +131,6 @@
     */
   override def buildScan(requiredColumns: Array[String], filters: Array[Filter]): RDD[Row] = {
 
-<<<<<<< HEAD
-    //check and redo commit before read
-    //MetaCommit.checkAndRedoCommit(snapshotManagement.snapshot)
-
-=======
->>>>>>> ebcf6e7b
     val predicts = filters.length match {
       case 0 => expressions.Literal(true)
       case _ => LakeSoulSourceUtils.translateFilters(filters)

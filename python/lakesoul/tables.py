#
# Copyright [2022] [DMetaSoul Team]
#
# Licensed under the Apache License, Version 2.0 (the "License");
# you may not use this file except in compliance with the License.
# You may obtain a copy of the License at
#
#     http://www.apache.org/licenses/LICENSE-2.0
#
# Unless required by applicable law or agreed to in writing, software
# distributed under the License is distributed on an "AS IS" BASIS,
# WITHOUT WARRANTIES OR CONDITIONS OF ANY KIND, either express or implied.
# See the License for the specific language governing permissions and
# limitations under the License.
#

from pyspark.sql import Column, DataFrame, functions


class LakeSoulTable(object):
    """
        Main class for programmatically interacting with LakeSoul tables.
        You can create LakeSoulTable instances using the path of the LakeSoul table.::
            starTable = LakeSoulTable.forPath(spark, "/path/to/table")
    """

    def __init__(self, spark, jst):
        self._spark = spark
        self._jst = jst

    def toDF(self):
        """
        Get a DataFrame representation of this LakeSoul table.
        """
        return DataFrame(self._jst.toDF(), self._spark)

    def alias(self, aliasName):
        """
        Apply an alias to the LakeSoul table.
        """
        jst = self._jst.alias(aliasName)
        return LakeSoulTable(self._spark, jst)

    def delete(self, condition=None):
        """
        Delete data from the table that match the given ``condition``.
        Example::
            starTable.delete("date < '2017-01-01'")        # predicate using SQL formatted string
            starTable.delete(col("date") < "2017-01-01")   # predicate using Spark SQL functions
        :param condition: condition of the update
        :type condition: str or pyspark.sql.Column
        """
        if condition is None:
            self._jst.delete()
        else:
            self._jst.delete(self._condition_to_jcolumn(condition))

    def update(self, condition=None, set=None):
        """
        Update data from the table on the rows that match the given ``condition``,
        which performs the rules defined by ``set``.
        Example::
            # condition using SQL formatted string
            starTable.update(
                condition = "eventType = 'clck'",
                set = { "eventType": "'click'" } )
            # condition using Spark SQL functions
            starTable.update(
                condition = col("eventType") == "clck",
                set = { "eventType": lit("click") } )
        :param condition: Optional condition of the update
        :type condition: str or pyspark.sql.Column
        :param set: Defines the rules of setting the values of columns that need to be updated.
                    *Note: This param is required.* Default value None is present to allow
                    positional args in same order across languages.
        :type set: dict with str as keys and str or pyspark.sql.Column as values
        """
        jmap = self._dict_to_jmap(self._spark, set, "'set'")
        jcolumn = self._condition_to_jcolumn(condition)
        if condition is None:
            self._jst.update(jmap)
        else:
            self._jst.update(jcolumn, jmap)

    def cleanup(self, justList=None):
        """
        Cleanup meta data and files data for the table.
        Example::
            starTable.cleanup(justList = false)
        :param justList: Just list for test, or really cleanup useless data
        :type justList: bool
        """
        if justList is None:
            self._jst.cleanup(False)
        elif type(justList) is bool:
            self._jst.cleanup(justList)
        else:
            e = "param justList must be a Boolean value," \
                + "found to be of type %s" % str(type(justList))
            raise TypeError(e)

    def upsert(self, source, condition=None):
        """
        Upsert data to the table on which rows that match the given ``condition``.
        Example::
            starTable.upsert(
                source = DataFrame(...),
                condition = "date='2017-01-01'")
        :param source: DataFrame that need to upsert
        :type source: pyspark.sql.DataFrame
        :param condition: Optional condition of upsert
        :type condition: str or pyspark.sql.Column
        """
        jcolumn = self._condition_to_jcolumn(condition)
        if isinstance(source, DataFrame):
            source = source._jdf
        if condition is None:
            self._jst.upsert(source, "")
        else:
            self._jst.upsert(source, jcolumn)

    def compaction(self, condition=None, force=None, mergeOperatorInfo=None):
        """
        Compaction delta files for the table.
        Example::
            starTable.compaction(
                condition = "date='2017-01-01'",
                force = True,
                mergeOperatorInfo = { "value": "org.apache.spark.sql.lakesoul.test.MergeOpString"} )
        :param condition: Option condition of compaction, it will compact all partitions by default
        :type condition: str
        :param force: If true, compaction will execute ignore delta file num, compaction interval,
                      *and base file(first write)
        :type force: bool
        :param mergeOperatorInfo: Merge operator class info
        :type mergeOperatorInfo: dict with str as keys and str as values
        """
        if condition is None:
            jcondition = ""
        elif type(condition) is str:
            jcondition = condition
        else:
            e = "param condition must be a String value," \
                + "found to be of type %s" % str(type(condition))
            raise TypeError(e)

        if force is None:
            jforce = True
        elif type(force) is bool:
            jforce = force
        else:
            e = "param force must be a Boolean value," \
                + "found to be of type %s" % str(type(force))
            raise TypeError(e)

        jmo = self._merge_operator_to_jmo(self._spark, mergeOperatorInfo)
        self._jst.compaction(jcondition, jforce, jmo)

    def dropPartition(self, condition):
        if type(condition) is str:
            self._jst.dropPartition(condition)
        else:
            e = "param condition must be a String value," \
                + "found to be of type %s" % str(type(condition))
            raise TypeError(e)

    def dropTable(self):
        self._jst.dropTable()

    @classmethod
    def forPath(cls, sparkSession, path):
        """
        Create a LakeSoulTable for the data at the given `path` using the given SparkSession.
        :param sparkSession: SparkSession to use for loading the table
        :type sparkSession: pyspark.sql.SparkSession
        :return: loaded LakeSoul table
        :rtype: :py:class:`~lakesoul.tables.LakeSoulTable`
        Example::
            starTable = LakeSoulTable.forPath(spark, "/path/to/table")
        """
        assert sparkSession is not None
        jst = sparkSession._sc._jvm.com.dmetasoul.lakesoul.tables.LakeSoulTable.forPath(
            sparkSession._jsparkSession, path)
        return LakeSoulTable(sparkSession, jst)

    @classmethod
<<<<<<< HEAD
    def forIncrementalPath(cls, sparkSession, path, partitionDesc, startTime, endTime, timeZone):
        """
        Create a LakeSoulTable for incremental data at the given `path` startTime and endTime using the given SparkSession.
        :param sparkSession: SparkSession to use for loading the table
        :param partitionDesc: the range partition name of table,default ""
        :param startTime: read start timestamp
        :param endTime: read end timestamp
        :param timeZone: specify the timezone of the timestamp ,default "" indicates local timezone
        :return: :py:class:`~lakesoul.tables.LakeSoulTable`
        Example::
            starTable = LakeSoulTable.forIncrementalPath(spark, "/path/to/table","","2023-02-28 14:45:00","2023-02-28 14:50:00","")
        """
        assert sparkSession is not None
        jst = sparkSession._sc._jvm.com.dmetasoul.lakesoul.tables.LakeSoulTable \
            .forIncrementalPath(path, partitionDesc, startTime, endTime, timeZone)
        return LakeSoulTable(sparkSession, jst)

    @classmethod
    def forSnapshotPath(cls, sparkSession, path, partitionDesc, endTime, timeZone):
        """
        Create a LakeSoulTable for the data at the given `path` end timestamp using the given SparkSession.
        :param sparkSession: SparkSession to use for loading the table
        :param partitionDesc: the range partition name of table,default ""
        :param endTime: read end timestamp
        :param timeZone: specify the timezone of the timestamp ,default "" indicates local timezone
        :return: :py:class:`~lakesoul.tables.LakeSoulTable`
        Example::
            starTable = LakeSoulTable.forSnapshotPath(spark, "/path/to/table","","2023-02-28 14:45:00","Asia/Shanghai")
        """
        assert sparkSession is not None
        jst = sparkSession._sc._jvm.com.dmetasoul.lakesoul.tables.LakeSoulTable. \
            forSnapshotPath(path, partitionDesc, endTime, timeZone)
=======
    def forPathIncremental(cls, sparkSession, path, partitionDesc, startTime, endTime, timeZone=""):
        """
        Create a LakeSoulTable for incremental data at the given `path` startTime and endTime using the given SparkSession.
        :param sparkSession: SparkSession to use for loading the table
        :param partitionDesc: the range partition name of table,default "" indicates that no partition is specified
        :param startTime: read start timestamp
        :param endTime: read end timestamp
        :param timeZone: optional param default "" indicates local timezone,specify the timezone of the timestamp
        :return: :py:class:`~lakesoul.tables.LakeSoulTable`
        Example::
            starTable = LakeSoulTable.forIncrementalPath(spark, "/path/to/table","","2023-02-28 14:45:00","2023-02-28 14:50:00","Asia/Shanghai")
            starTable = LakeSoulTable.forIncrementalPath(spark, "/path/to/table","","2023-02-28 14:45:00","2023-02-28 14:50:00")
        """
        assert sparkSession is not None
        jst = sparkSession._sc._jvm.com.dmetasoul.lakesoul.tables.LakeSoulTable \
            .forPathIncremental(path, partitionDesc, startTime, endTime, timeZone)
        return LakeSoulTable(sparkSession, jst)

    @classmethod
    def forPathSnapshot(cls, sparkSession, path, partitionDesc, endTime, timeZone=""):
        """
        Create a LakeSoulTable for the data at the given `path` end timestamp using the given SparkSession.
        :param sparkSession: SparkSession to use for loading the table
        :param partitionDesc: the range partition name of table,default "" indicates that no partition is specified
        :param endTime: read end timestamp
        :param timeZone: optional param default "" indicates local timezone,specify the timezone of the timestamp
        :return: :py:class:`~lakesoul.tables.LakeSoulTable`
        Example::
            starTable = LakeSoulTable.forSnapshotPath(spark, "/path/to/table","","2023-02-28 14:45:00","Asia/Shanghai")
            starTable = LakeSoulTable.forSnapshotPath(spark, "/path/to/table","","2023-02-28 14:45:00")
        """
        assert sparkSession is not None
        jst = sparkSession._sc._jvm.com.dmetasoul.lakesoul.tablLos_Angeleses.LakeSoulTable. \
            forPathSnapshot(path, partitionDesc, endTime, timeZone)
>>>>>>> 27c2373b
        return LakeSoulTable(sparkSession, jst)

    @classmethod
    def forName(cls, sparkSession, tableOrViewName):
        """
        Create a LakeSoulTable using the given table or view name using the given SparkSession.

        :param sparkSession: SparkSession to use for loading the table
        :param tableOrViewName: name of the table or view
        :return: loaded LakeSoul table
        :rtype: :py:class:`~lakesoul.tables.LakeSoulTable`

        Example::

            starTable = LakeSoulTable.forName(spark, "tblName")
        """
        assert sparkSession is not None
        jdt = sparkSession._sc._jvm.com.dmetasoul.lakesoul.tables.LakeSoulTable.forName(
            sparkSession._jsparkSession, tableOrViewName)
        return LakeSoulTable(sparkSession, jdt)

    @classmethod
    def isLakeSoulTable(cls, sparkSession, identifier):
        """
        Check if the provided `identifier` string, in this case a file path,
        is the root of a LakeSoul table using the given SparkSession.
        :param sparkSession: SparkSession to use to perform the check
        :param path: location of the table
        :return: If the table is a lakesoul table or not
        :rtype: bool
        Example::
            LakeSoulTable.isLakeSoulTable(spark, "/path/to/table")
        """
        assert sparkSession is not None
        return sparkSession._sc._jvm.com.dmetasoul.lakesoul.tables.LakeSoulTable.isLakeSoulTable(
            identifier)

    @classmethod
    def _dict_to_jmap(cls, sparkSession, pydict, argname):
        """
        convert dict<str, pColumn/str> to Map<str, jColumn>
        """
        # Get the Java map for pydict
        if pydict is None:
            raise ValueError("%s cannot be None" % argname)
        elif type(pydict) is not dict:
            e = "%s must be a dict, found to be %s" % (argname, str(type(pydict)))
            raise TypeError(e)

        jmap = sparkSession._sc._jvm.java.util.HashMap()
        for col, expr in pydict.items():
            if type(col) is not str:
                e = ("Keys of dict in %s must contain only strings with column names" % argname) + \
                    (", found '%s' of type '%s" % (str(col), str(type(col))))
                raise TypeError(e)
            if type(expr) is Column:
                jmap.put(col, expr._jc)
            elif type(expr) is str:
                jmap.put(col, functions.expr(expr)._jc)
            else:
                e = ("Values of dict in %s must contain only Spark SQL Columns " % argname) + \
                    "or strings (expressions in SQL syntax) as values, " + \
                    ("found '%s' of type '%s'" % (str(expr), str(type(expr))))
                raise TypeError(e)
        return jmap

    @classmethod
    def _condition_to_jcolumn(cls, condition, argname="'condition'"):
        if condition is None:
            jcondition = None
        elif type(condition) is Column:
            jcondition = condition._jc
        elif type(condition) is str:
            jcondition = functions.expr(condition)._jc
        else:
            e = ("%s must be a Spark SQL Column or a string (expression in SQL syntax)" % argname) \
                + ", found to be of type %s" % str(type(condition))
            raise TypeError(e)
        return jcondition

    @classmethod
    def _merge_operator_to_jmo(cls, sparkSession, merge_operator):
        """
        convert dict<str, str> to Map<str, str>
        """
        # Get the Java map for merge_operator
        jmo = sparkSession._sc._jvm.java.util.HashMap()
        if merge_operator is None:
            return jmo
        elif type(merge_operator) is not dict:
            e = "mergeOperator must be a dict, found to be %s" % (str(type(merge_operator)))
            raise TypeError(e)

        for col, mop in merge_operator.items():
            if type(col) is not str:
                e = "Keys of dict in mergeOperator must contain only strings with column names" + \
                    (", found '%s' of type '%s" % (str(col), str(type(col))))
                raise TypeError(e)
            if type(mop) is not str:
                e = "Values of dict in mergeOperator must contain only strings with mergeOp class names" + \
                    (", found '%s' of type '%s" % (str(mop), str(type(mop))))
                raise TypeError(e)
            jmo.put(col, mop)

        return jmo

    @classmethod
    def registerMergeOperator(cls, sparkSession, class_name, fun_name):
        return sparkSession._sc._jvm.com.dmetasoul.lakesoul.tables.LakeSoulTable \
            .registerMergeOperator(sparkSession._jsparkSession, class_name, fun_name)<|MERGE_RESOLUTION|>--- conflicted
+++ resolved
@@ -184,40 +184,6 @@
         return LakeSoulTable(sparkSession, jst)
 
     @classmethod
-<<<<<<< HEAD
-    def forIncrementalPath(cls, sparkSession, path, partitionDesc, startTime, endTime, timeZone):
-        """
-        Create a LakeSoulTable for incremental data at the given `path` startTime and endTime using the given SparkSession.
-        :param sparkSession: SparkSession to use for loading the table
-        :param partitionDesc: the range partition name of table,default ""
-        :param startTime: read start timestamp
-        :param endTime: read end timestamp
-        :param timeZone: specify the timezone of the timestamp ,default "" indicates local timezone
-        :return: :py:class:`~lakesoul.tables.LakeSoulTable`
-        Example::
-            starTable = LakeSoulTable.forIncrementalPath(spark, "/path/to/table","","2023-02-28 14:45:00","2023-02-28 14:50:00","")
-        """
-        assert sparkSession is not None
-        jst = sparkSession._sc._jvm.com.dmetasoul.lakesoul.tables.LakeSoulTable \
-            .forIncrementalPath(path, partitionDesc, startTime, endTime, timeZone)
-        return LakeSoulTable(sparkSession, jst)
-
-    @classmethod
-    def forSnapshotPath(cls, sparkSession, path, partitionDesc, endTime, timeZone):
-        """
-        Create a LakeSoulTable for the data at the given `path` end timestamp using the given SparkSession.
-        :param sparkSession: SparkSession to use for loading the table
-        :param partitionDesc: the range partition name of table,default ""
-        :param endTime: read end timestamp
-        :param timeZone: specify the timezone of the timestamp ,default "" indicates local timezone
-        :return: :py:class:`~lakesoul.tables.LakeSoulTable`
-        Example::
-            starTable = LakeSoulTable.forSnapshotPath(spark, "/path/to/table","","2023-02-28 14:45:00","Asia/Shanghai")
-        """
-        assert sparkSession is not None
-        jst = sparkSession._sc._jvm.com.dmetasoul.lakesoul.tables.LakeSoulTable. \
-            forSnapshotPath(path, partitionDesc, endTime, timeZone)
-=======
     def forPathIncremental(cls, sparkSession, path, partitionDesc, startTime, endTime, timeZone=""):
         """
         Create a LakeSoulTable for incremental data at the given `path` startTime and endTime using the given SparkSession.
@@ -252,7 +218,6 @@
         assert sparkSession is not None
         jst = sparkSession._sc._jvm.com.dmetasoul.lakesoul.tablLos_Angeleses.LakeSoulTable. \
             forPathSnapshot(path, partitionDesc, endTime, timeZone)
->>>>>>> 27c2373b
         return LakeSoulTable(sparkSession, jst)
 
     @classmethod
